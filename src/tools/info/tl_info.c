--- conflicted
+++ resolved
@@ -204,7 +204,6 @@
                    size_limit_to_str(0, iface_attr.cap.am.max_hdr));
         }
 
-<<<<<<< HEAD
         PRINT_CAP(TAG_EAGER_SHORT, iface_attr.cap.flags,
                   iface_attr.cap.tag.eager.max_short);
         PRINT_CAP(TAG_EAGER_BCOPY, iface_attr.cap.flags,
@@ -232,9 +231,7 @@
                    size_limit_to_str(0, iface_attr.cap.tag.recv.max_outstanding));
         }
 
-=======
         /* TODO: deprecated, remove it */
->>>>>>> e5b17c6c
         PRINT_ATOMIC_CAP(ATOMIC_ADD,   iface_attr.cap.flags);
         PRINT_ATOMIC_CAP(ATOMIC_FADD,  iface_attr.cap.flags);
         PRINT_ATOMIC_CAP(ATOMIC_SWAP,  iface_attr.cap.flags);
