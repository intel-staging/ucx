/**
 * Copyright (C) Mellanox Technologies Ltd. 2001-2014.  ALL RIGHTS RESERVED.
 * Copyright (C) ARM Ltd. 2016.  ALL RIGHTS RESERVED.
 *
 * See file LICENSE for terms.
 */

#include "ucp_context.h"
#include "ucp_request.h"
#include <ucp/proto/proto.h>

#include <ucs/config/parser.h>
#include <ucs/algorithm/crc.h>
#include <ucs/datastruct/mpool.inl>
#include <ucs/datastruct/queue.h>
#include <ucs/debug/log.h>
#include <ucs/sys/compiler.h>
#include <ucs/sys/string.h>
#include <ucs/arch/bitops.h>
#include <string.h>


#define UCP_RSC_CONFIG_ALL    "all"

ucp_am_handler_t ucp_am_handlers[UCP_AM_ID_LAST] = {{0, NULL, NULL}};

static const char *ucp_atomic_modes[] = {
    [UCP_ATOMIC_MODE_CPU]    = "cpu",
    [UCP_ATOMIC_MODE_DEVICE] = "device",
    [UCP_ATOMIC_MODE_GUESS]  = "guess",
    [UCP_ATOMIC_MODE_LAST]   = NULL,
};

static const char * ucp_device_type_names[] = {
    [UCT_DEVICE_TYPE_NET]  = "network",
    [UCT_DEVICE_TYPE_SHM]  = "intra-node",
    [UCT_DEVICE_TYPE_ACC]  = "accelerator",
    [UCT_DEVICE_TYPE_SELF] = "loopback",
};

static const char * ucp_rndv_modes[] = {
    [UCP_RNDV_MODE_GET_ZCOPY] = "get_zcopy",
    [UCP_RNDV_MODE_PUT_ZCOPY] = "put_zcopy",
    [UCP_RNDV_MODE_AUTO]      = "auto",
    [UCP_RNDV_MODE_LAST]      = NULL,
};

static ucs_config_field_t ucp_config_table[] = {
  {"NET_DEVICES", UCP_RSC_CONFIG_ALL,
   "Specifies which network device(s) to use. The order is not meaningful.\n"
   "\"all\" would use all available devices.",
   ucs_offsetof(ucp_config_t, devices[UCT_DEVICE_TYPE_NET]), UCS_CONFIG_TYPE_STRING_ARRAY},

  {"SHM_DEVICES", UCP_RSC_CONFIG_ALL,
   "Specifies which intra-node device(s) to use. The order is not meaningful.\n"
   "\"all\" would use all available devices.",
   ucs_offsetof(ucp_config_t, devices[UCT_DEVICE_TYPE_SHM]), UCS_CONFIG_TYPE_STRING_ARRAY},

  {"ACC_DEVICES", UCP_RSC_CONFIG_ALL,
   "Specifies which accelerator device(s) to use. The order is not meaningful.\n"
   "\"all\" would use all available devices.",
   ucs_offsetof(ucp_config_t, devices[UCT_DEVICE_TYPE_ACC]), UCS_CONFIG_TYPE_STRING_ARRAY},

  {"SELF_DEVICES", UCP_RSC_CONFIG_ALL,
    "Specifies which loop-back device(s) to use. The order is not meaningful.\n"
    "\"all\" would use all available devices.",
    ucs_offsetof(ucp_config_t, devices[UCT_DEVICE_TYPE_SELF]), UCS_CONFIG_TYPE_STRING_ARRAY},

  {"TLS", UCP_RSC_CONFIG_ALL,
   "Comma-separated list of transports to use. The order is not meaningful.\n"
   "In addition it's possible to use a combination of the following aliases:\n"
   " - all    : use all the available transports.\n"
   " - sm/shm : all shared memory transports.\n"
   " - mm     : shared memory transports - only memory mappers.\n"
   " - ugni   : ugni_rdma and ugni_udt.\n"
   " - ib     : all infiniband transports.\n"
   " - rc     : rc and ud.\n"
   " - rc_x   : rc with accelerated verbs and ud.\n"
   " - ud_x   : ud with accelerated verbs.\n"
   " - dc_x   : dc with accelerated verbs.\n"
   " Using a \\ prefix before a transport name treats it as an explicit transport name\n"
   " and disables aliasing.\n",
   ucs_offsetof(ucp_config_t, tls), UCS_CONFIG_TYPE_STRING_ARRAY},

  {"ALLOC_PRIO", "md:sysv,md:posix,huge,thp,md:*,mmap,heap",
   "Priority of memory allocation methods. Each item in the list can be either\n"
   "an allocation method (huge, thp, mmap, libc) or md:<NAME> which means to use the\n"
   "specified memory domain for allocation. NAME can be either a MD component\n"
   "name, or a wildcard - '*' - which expands to all MD components.",
   ucs_offsetof(ucp_config_t, alloc_prio), UCS_CONFIG_TYPE_STRING_ARRAY},

  {"BCOPY_THRESH", "0",
   "Threshold for switching from short to bcopy protocol",
   ucs_offsetof(ucp_config_t, ctx.bcopy_thresh), UCS_CONFIG_TYPE_MEMUNITS},

  {"RNDV_THRESH", "auto",
   "Threshold for switching from eager to rendezvous protocol",
   ucs_offsetof(ucp_config_t, ctx.rndv_thresh), UCS_CONFIG_TYPE_MEMUNITS},

  {"RNDV_THRESH_FALLBACK", "inf",
   "Message size to start using the rendezvous protocol in case the calculated threshold "
   "is zero or negative",
   ucs_offsetof(ucp_config_t, ctx.rndv_thresh_fallback), UCS_CONFIG_TYPE_MEMUNITS},

  {"RNDV_PERF_DIFF", "1",
   "The percentage allowed for performance difference between rendezvous and "
   "the eager_zcopy protocol",
   ucs_offsetof(ucp_config_t, ctx.rndv_perf_diff), UCS_CONFIG_TYPE_DOUBLE},

  {"MAX_RNDV_LANES", "1",
   "Maximal number of devices on which a rendezvous operation may be executed in parallel",
   ucs_offsetof(ucp_config_t, ctx.max_rndv_lanes), UCS_CONFIG_TYPE_UINT},

  {"RNDV_SCHEME", "get_zcopy",
   "Communication scheme in RNDV protocol.\n"
   " get_zcopy - use get_zcopy scheme in RNDV protocol.\n"
   " put_zcopy - use put_zcopy scheme in RNDV protocol.\n"
   " auto      - runtime automatically chooses optimal scheme to use.\n",
   ucs_offsetof(ucp_config_t, ctx.rndv_mode), UCS_CONFIG_TYPE_ENUM(ucp_rndv_modes)},

  {"ZCOPY_THRESH", "auto",
   "Threshold for switching from buffer copy to zero copy protocol",
   ucs_offsetof(ucp_config_t, ctx.zcopy_thresh), UCS_CONFIG_TYPE_MEMUNITS},

  {"BCOPY_BW", "5800mb",
   "Estimation of buffer copy bandwidth",
   ucs_offsetof(ucp_config_t, ctx.bcopy_bw), UCS_CONFIG_TYPE_MEMUNITS},

  {"ATOMIC_MODE", "guess",
   "Atomic operations synchronization mode.\n"
   " cpu    - atomic operations are consistent with respect to the CPU.\n"
   " device - atomic operations are performed on one of the transport devices,\n"
   "          and there is guarantee of consistency with respect to the CPU."
   " guess  - atomic operations mode is configured based on underlying\n"
   "          transport capabilities. If one of active transports supports\n"
   "          the DEVICE atomic mode, the DEVICE mode is selected.\n"
   "          Otherwise the CPU mode is selected.",
   ucs_offsetof(ucp_config_t, ctx.atomic_mode), UCS_CONFIG_TYPE_ENUM(ucp_atomic_modes)},

  {"MAX_WORKER_NAME", UCS_PP_MAKE_STRING(UCP_WORKER_NAME_MAX),
   "Maximal length of worker name. Affects the size of worker address in debug builds.",
   ucs_offsetof(ucp_config_t, ctx.max_worker_name), UCS_CONFIG_TYPE_UINT},

  {"USE_MT_MUTEX", "n", "Use mutex for multithreading support in UCP.\n"
   "n      - Not use mutex for multithreading support in UCP (use spinlock by default).\n"
   "y      - Use mutex for multithreading support in UCP.\n",
   ucs_offsetof(ucp_config_t, ctx.use_mt_mutex), UCS_CONFIG_TYPE_BOOL},

  {"ADAPTIVE_PROGRESS", "y",
   "Enable apaptive progress mechanism, which turns on polling only on active\n"
   "transport interfaces.",
   ucs_offsetof(ucp_config_t, ctx.adaptive_progress), UCS_CONFIG_TYPE_BOOL},

  {"SEG_SIZE", "8192",
   "Size of a segment in the worker preregistered memory pool.",
   ucs_offsetof(ucp_config_t, ctx.seg_size), UCS_CONFIG_TYPE_MEMUNITS},

  {"TM_OFFLOAD", "try", "Enable tag matching offload",
   ucs_offsetof(ucp_config_t, ctx.tm_offload), UCS_CONFIG_TYPE_TERNARY},

  {"TM_THRESH", "1024", /* TODO: calculate automaticlly */
   "Threshold for using tag matching offload capabilities.\n"
   "Smaller buffers will not be posted to the transport.",
   ucs_offsetof(ucp_config_t, ctx.tm_thresh), UCS_CONFIG_TYPE_MEMUNITS},

  {"TM_MAX_BCOPY", "1024", /* TODO: calculate automaticlly */
   "Maximal size for posting \"bounce buffer\" (UCX interal preregistered memory) for\n"
   "tag offload receives. When message arrives, it is copied into the user buffer (similar\n"
   "to eager protocol). The size values has to be equal or less than segment size.\n"
   "Also the value has to be bigger than UCX_TM_THRESH to take an effect." ,
   ucs_offsetof(ucp_config_t, ctx.tm_max_bcopy), UCS_CONFIG_TYPE_MEMUNITS},

  {NULL}
};

static ucp_tl_alias_t ucp_tl_aliases[] = {
  { "sm",    { "mm", "knem", "sysv", "posix", "cma", "xpmem", NULL } },
  { "shm",   { "mm", "knem", "sysv", "posix", "cma", "xpmem", NULL } },
  { "ib",    { "rc", "ud", "dc", "rc_mlx5", "ud_mlx5", "dc_mlx5", NULL } },
  { "rc",    { "rc", "ud:aux", NULL } },
  { "rc_x",  { "rc_mlx5", "ud_mlx5:aux", NULL } },
  { "ud_x",  { "ud_mlx5", NULL } },
  { "dc_x",  { "dc_mlx5", NULL } },
  { "ugni",  { "ugni_smsg", "ugni_udt:aux", "ugni_rdma", NULL } },
  { NULL }
};


ucs_status_t ucp_config_read(const char *env_prefix, const char *filename,
                             ucp_config_t **config_p)
{
    ucp_config_t *config;
    ucs_status_t status;

    config = ucs_malloc(sizeof(*config), "ucp config");
    if (config == NULL) {
        status = UCS_ERR_NO_MEMORY;
        goto err;
    }

    status = ucs_config_parser_fill_opts(config, ucp_config_table, env_prefix,
                                         NULL, 0);
    if (status != UCS_OK) {
        goto err_free;
    }

    *config_p = config;
    return UCS_OK;

err_free:
    ucs_free(config);
err:
    return status;
}

void ucp_config_release(ucp_config_t *config)
{
    ucs_config_parser_release_opts(config, ucp_config_table);
    ucs_free(config);
}

ucs_status_t ucp_config_modify(ucp_config_t *config, const char *name,
                               const char *value)
{
    return ucs_config_parser_set_value(config, ucp_config_table, name, value);
}

void ucp_config_print(const ucp_config_t *config, FILE *stream,
                      const char *title, ucs_config_print_flags_t print_flags)
{
    ucs_config_parser_print_opts(stream, title, config, ucp_config_table, NULL,
                                 print_flags);
}

/* Search str in the array. If str_suffix is specified, search for
 * 'str:str_suffix' string. */
static int ucp_str_array_search(const char **array, unsigned array_len,
                                const char *str, const char *str_suffix)
{
    int len = strlen(str);
    unsigned i;
    const char *p;

    for (i = 0; i < array_len; ++i) {
        if (str_suffix == NULL) {
            if (!strcmp(array[i], str)) {
                return i;
            }
        } else if (!strncmp(array[i], str, len)) {
            p = array[i] + len;
            if ((*p == ':') && !strcmp(p + 1, str_suffix)) {
                return i;
            }
        }
    }

    return -1;
}

static unsigned ucp_tl_alias_count(ucp_tl_alias_t *alias)
{
    unsigned count;
    for (count = 0; alias->tls[count] != NULL; ++count);
    return count;
}

static int ucp_config_is_tl_enabled(const ucp_config_t *config, const char *tl_name,
                                    int is_alias)
{
    const char **names = (const char**)config->tls.names;
    unsigned count     = config->tls.count;
    char buf[UCT_TL_NAME_MAX + 1];

    snprintf(buf, sizeof(buf), "\\%s", tl_name);
    return (!is_alias && ucp_str_array_search(names, count, buf, NULL) >= 0) ||
           ((ucp_str_array_search(names, count, tl_name, NULL) >= 0)) ||
            (ucp_str_array_search(names, count, UCP_RSC_CONFIG_ALL, NULL) >= 0);
}

static int ucp_is_resource_in_device_list(uct_tl_resource_desc_t *resource,
                                          const ucs_config_names_array_t *devices,
                                          uint64_t *masks, int index)
{
    int device_enabled, config_idx;

    if (devices[index].count == 0) {
        return 0;
    }

    if (!strcmp(devices[index].names[0], UCP_RSC_CONFIG_ALL)) {
        /* if the user's list is 'all', use all the available resources */
        device_enabled  =  1;
        masks[index]    = -1;   /* using all available devices. can satisfy 'all' */
    } else {
        /* go over the device list from the user and check (against the available resources)
         * which can be satisfied */
        device_enabled  = 0;
        ucs_assert_always(devices[index].count <= 64); /* Using uint64_t bitmap */
        config_idx = ucp_str_array_search((const char**)devices[index].names,
                                          devices[index].count,
                                          resource->dev_name, NULL);
        if (config_idx >= 0) {
            device_enabled  = 1;
            masks[index] |= UCS_BIT(config_idx);
        }
    }

    return device_enabled;
}

static int ucp_is_resource_enabled(uct_tl_resource_desc_t *resource,
                                   const ucp_config_t *config,
                                   uint64_t *masks, uint8_t *flags)
{
    int device_enabled, tl_enabled;
    ucp_tl_alias_t *alias;
    unsigned count;

    /* Find the enabled devices */
    device_enabled = ucp_is_resource_in_device_list(resource, config->devices,
                                                    masks, resource->dev_type);

    *flags = 0;
    /* Find the enabled UCTs */
    ucs_assert(config->tls.count > 0);
    if (ucp_config_is_tl_enabled(config, resource->tl_name, 0)) {
        tl_enabled = 1;
    } else {
        tl_enabled = 0;

        /* check aliases */
        for (alias = ucp_tl_aliases; alias->alias != NULL; ++alias) {
            count = ucp_tl_alias_count(alias);

            /* If an alias is enabled, and the transport is part of this alias,
             * enable the transport.
             */
            if (ucp_config_is_tl_enabled(config, alias->alias, 1)) {
                if (ucp_str_array_search(alias->tls, count,
                                         resource->tl_name, NULL) >= 0) {
                    tl_enabled = 1;
                    ucs_trace("enabling tl '%s' for alias '%s'",
                              resource->tl_name, alias->alias);
                    break;
                } else if (ucp_str_array_search(alias->tls, count,
                                                resource->tl_name, "aux") >= 0) {
                    /* Search for tl names with 'aux' suffix, such tls can be
                     * used for auxiliary wireup purposes only */
                    tl_enabled = 1;
                    *flags     = UCP_TL_RSC_FLAG_AUX;
                    ucs_trace("enabling auxiliary tl '%s' for alias '%s'",
                              resource->tl_name, alias->alias);
                    break;
                }
            }
        }
    }

    ucs_trace(UCT_TL_RESOURCE_DESC_FMT " is %sabled",
              UCT_TL_RESOURCE_DESC_ARG(resource),
              (device_enabled && tl_enabled) ? "en" : "dis");
    return device_enabled && tl_enabled;
}

static ucs_status_t ucp_add_tl_resources(ucp_context_h context, ucp_tl_md_t *md,
                                         ucp_rsc_index_t md_index,
                                         const ucp_config_t *config,
                                         unsigned *num_resources_p,
                                         uint64_t *masks)
{
    uct_tl_resource_desc_t *tl_resources;
    ucp_tl_resource_desc_t *tmp;
    unsigned num_tl_resources;
    ucs_status_t status;
    ucp_rsc_index_t i;
    uint8_t flags;

    *num_resources_p = 0;

    /* check what are the available uct resources */
    status = uct_md_query_tl_resources(md->md, &tl_resources, &num_tl_resources);
    if (status != UCS_OK) {
        ucs_error("Failed to query resources: %s", ucs_status_string(status));
        goto err;
    }

    if (num_tl_resources == 0) {
        ucs_debug("No tl resources found for md %s", md->rsc.md_name);
        goto out_free_resources;
    }

    tmp = ucs_realloc(context->tl_rscs,
                      sizeof(*context->tl_rscs) * (context->num_tls + num_tl_resources),
                      "ucp resources");
    if (tmp == NULL) {
        ucs_error("Failed to allocate resources");
        status = UCS_ERR_NO_MEMORY;
        goto err_free_resources;
    }

    /* print configuration */
    for (i = 0; i < config->tls.count; ++i) {
        ucs_trace("allowed transport %d : '%s'", i, config->tls.names[i]);
    }

    /* copy only the resources enabled by user configuration */
    context->tl_rscs = tmp;
    for (i = 0; i < num_tl_resources; ++i) {
        if (ucp_is_resource_enabled(&tl_resources[i], config, masks, &flags)) {
            context->tl_rscs[context->num_tls].tl_rsc       = tl_resources[i];
            context->tl_rscs[context->num_tls].md_index     = md_index;
            context->tl_rscs[context->num_tls].tl_name_csum =
                                      ucs_crc16_string(tl_resources[i].tl_name);
            context->tl_rscs[context->num_tls].flags        = flags;
            ++context->num_tls;
            ++(*num_resources_p);
        }
    }

out_free_resources:
    uct_release_tl_resource_list(tl_resources);
    return UCS_OK;

err_free_resources:
    uct_release_tl_resource_list(tl_resources);
err:
    return status;
}

static void ucp_report_unavailable_devices(const ucs_config_names_array_t *devices,
                                           const uint64_t *masks)
{
    int dev_type_idx, i;

    /* Go over the devices lists and check which devices were marked as unavailable */
    for (dev_type_idx = 0; dev_type_idx < UCT_DEVICE_TYPE_LAST; dev_type_idx++) {
        for (i = 0; i < devices[dev_type_idx].count; i++) {
            if (!(masks[dev_type_idx] & UCS_BIT(i)) &&
                strcmp(devices[dev_type_idx].names[i], UCP_RSC_CONFIG_ALL)) {
                ucs_warn("Device %s is not available",
                         devices[dev_type_idx].names[i]);
            }
        }
    }
}

const char * ucp_find_tl_name_by_csum(ucp_context_t *context, uint16_t tl_name_csum)
{
    ucp_tl_resource_desc_t *rsc;

    for (rsc = context->tl_rscs; rsc < context->tl_rscs + context->num_tls; ++rsc) {
         if (rsc->tl_name_csum == tl_name_csum) {
             return rsc->tl_rsc.tl_name;
         }
    }
    return NULL;
}

static ucs_status_t ucp_check_tl_names(ucp_context_t *context)
{
    ucp_tl_resource_desc_t *rsc;
    const char *tl_name;

    /* Make there we don't have two different transports with same checksum. */
    for (rsc = context->tl_rscs; rsc < context->tl_rscs + context->num_tls; ++rsc) {
        tl_name = ucp_find_tl_name_by_csum(context, rsc->tl_name_csum);
        if ((tl_name != NULL) && strcmp(rsc->tl_rsc.tl_name, tl_name)) {
            ucs_error("Transports '%s' and '%s' have same checksum (0x%x), "
                            "please rename one of them to avoid collision",
                            rsc->tl_rsc.tl_name, tl_name, rsc->tl_name_csum);
            return UCS_ERR_ALREADY_EXISTS;
        }
    }
    return UCS_OK;
}

static void ucp_free_resources(ucp_context_t *context)
{
    ucp_rsc_index_t i;

    ucs_free(context->tl_rscs);
    for (i = 0; i < context->num_mds; ++i) {
        uct_md_close(context->tl_mds[i].md);
    }
    ucs_free(context->tl_mds);
}

static ucs_status_t ucp_check_resource_config(const ucp_config_t *config)
{
    /* if we got here then num_resources > 0.
      * if the user's device list is empty, there is no match */
     if ((0 == config->devices[UCT_DEVICE_TYPE_NET].count) &&
         (0 == config->devices[UCT_DEVICE_TYPE_SHM].count) &&
         (0 == config->devices[UCT_DEVICE_TYPE_ACC].count) &&
         (0 == config->devices[UCT_DEVICE_TYPE_SELF].count)) {
         ucs_error("The device lists are empty. Please specify the devices you would like to use "
                   "or omit the UCX_*_DEVICES so that the default will be used.");
         return UCS_ERR_NO_ELEM;
     }

     /* if we got here then num_resources > 0.
      * if the user's tls list is empty, there is no match */
     if (0 == config->tls.count) {
         ucs_error("The TLs list is empty. Please specify the transports you would like to use "
                   "or omit the UCX_TLS so that the default will be used.");
         return UCS_ERR_NO_ELEM;
     }

     return UCS_OK;
}

static ucs_status_t ucp_fill_tl_md(const uct_md_resource_desc_t *md_rsc,
                                   ucp_tl_md_t *tl_md)
{

    uct_md_config_t *md_config;
    ucs_status_t status;

    /* Save MD resource */
    tl_md->rsc = *md_rsc;

    /* Read MD configuration */
    status = uct_md_config_read(md_rsc->md_name, NULL, NULL, &md_config);
    if (status != UCS_OK) {
        return status;
    }

    /* Open MD */
    status = uct_md_open(md_rsc->md_name, md_config, &tl_md->md);
    uct_config_release(md_config);
    if (status != UCS_OK) {
        return status;
    }

    VALGRIND_MAKE_MEM_UNDEFINED(&tl_md->attr, sizeof(tl_md->attr));
    /* Save MD attributes */
    status = uct_md_query(tl_md->md, &tl_md->attr);
    if (status != UCS_OK) {
        uct_md_close(tl_md->md);
        return status;
    }

    return UCS_OK;
}

static void ucp_resource_config_array_str(const ucs_config_names_array_t *array,
                                          const char *title, char *buf, size_t max)
{
    char *p, *endp;
    unsigned i;

    if (ucp_str_array_search((const char**)array->names, array->count,
                             UCP_RSC_CONFIG_ALL, NULL) >= 0) {
        strncpy(buf, "", max);
        return;
    }

    p    = buf;
    endp = buf + max;

    if (strlen(title)) {
        snprintf(p, endp - p, "%s:", title);
        p += strlen(p);
    }

    for (i = 0; i < array->count; ++i) {
        snprintf(p, endp - p, "%s%c", array->names[i],
                  (i == array->count - 1) ? ' ' : ',');
        p += strlen(p);
    }
}

static void ucp_resource_config_str(const ucp_config_t *config, char *buf,
                                    size_t max)
{
    int dev_type_idx;
    char *p, *endp, *devs_p;

    p    = buf;
    endp = buf + max;

    ucp_resource_config_array_str(&config->tls, "", p, endp - p);

    if (strlen(p)) {
        p += strlen(p);
        snprintf(p, endp - p, "on ");
        p += strlen(p);
    }

    devs_p = p;
    for (dev_type_idx = 0; dev_type_idx < UCT_DEVICE_TYPE_LAST; ++dev_type_idx) {
        ucp_resource_config_array_str(&config->devices[dev_type_idx],
                                      ucp_device_type_names[dev_type_idx], p,
                                      endp - p);
        p += strlen(p);
    }

    if (devs_p == p) {
        snprintf(p, endp - p, "all devices");
    }
}

static ucs_status_t ucp_check_resources(ucp_context_h context,
                                        const ucp_config_t *config)
{
    char info_str[128];

    /* Error check: Make sure there is at least one transport */
    if (0 == context->num_tls) {
        ucp_resource_config_str(config, info_str, sizeof(info_str));
        ucs_error("No matching transports/devices, using %s", info_str);
        return UCS_ERR_NO_DEVICE;
    }

    /* Error check: Make sure there are not too many transports */
    if (context->num_tls >= UCP_MAX_RESOURCES) {
        ucs_error("Exceeded transports/devices limit (%u requested, up to %d are supported)",
                  context->num_tls, UCP_MAX_RESOURCES);
        return UCS_ERR_EXCEEDS_LIMIT;
    }

    return ucp_check_tl_names(context);
}

static ucs_status_t ucp_fill_resources(ucp_context_h context,
                                       const ucp_config_t *config)
{
    unsigned num_tl_resources;
    unsigned num_md_resources;
    uct_md_resource_desc_t *md_rscs;
    ucs_status_t status;
    ucp_rsc_index_t i;
    unsigned md_index;
    uint64_t masks[UCT_DEVICE_TYPE_LAST] = {0};
    uint64_t mem_type_mask;
    uct_memory_type_t mem_type;

    context->tl_mds      = NULL;
    context->num_mds     = 0;
    context->tl_rscs     = NULL;
    context->num_tls     = 0;
    context->num_mem_type_mds = 0;

    status = ucp_check_resource_config(config);
    if (status != UCS_OK) {
        goto err;
    }

    /* List memory domain resources */
    status = uct_query_md_resources(&md_rscs, &num_md_resources);
    if (status != UCS_OK) {
        goto err;
    }

    /* Error check: Make sure there is at least one MD */
    if (num_md_resources == 0) {
        ucs_error("No memory domain resources found");
        status = UCS_ERR_NO_DEVICE;
        goto err_release_md_resources;
    }

    /* Allocate actual array of MDs */
    context->tl_mds = ucs_malloc(num_md_resources * sizeof(*context->tl_mds),
                                 "ucp_tl_mds");
    if (context->tl_mds == NULL) {
        status = UCS_ERR_NO_MEMORY;
        goto err_release_md_resources;
    }

    /* Open all memory domains */
    md_index = 0;
    mem_type_mask = UCS_BIT(UCT_MD_MEM_TYPE_HOST);
    for (i = 0; i < num_md_resources; ++i) {
        status = ucp_fill_tl_md(&md_rscs[i], &context->tl_mds[md_index]);
        if (status != UCS_OK) {
            goto err_free_context_resources;
        }

        /* Add communication resources of each MD */
        status = ucp_add_tl_resources(context, &context->tl_mds[md_index],
                                      md_index, config, &num_tl_resources, masks);
        if (status != UCS_OK) {
            uct_md_close(context->tl_mds[md_index].md);
            goto err_free_context_resources;
        }

        /* If the MD does not have transport resources, and if md does not support
         * client-server connection establishment via sockaddr, don't use it */
        if ((num_tl_resources > 0) ||
            (context->tl_mds[md_index].attr.cap.flags & UCT_MD_FLAG_SOCKADDR)) {
            /*List of memory type MDs*/
            mem_type = context->tl_mds[md_index].attr.cap.mem_type;
            if (!(mem_type_mask & UCS_BIT(mem_type))) {
                context->mem_type_tl_mds[context->num_mem_type_mds] = md_index;
                ++context->num_mem_type_mds;
                mem_type_mask |= UCS_BIT(mem_type);
            }
            ++md_index;
            ++context->num_mds;
        } else {
            ucs_debug("closing md %s because it has no selected transport resources",
                      md_rscs[i].md_name);
            uct_md_close(context->tl_mds[md_index].md);
        }
    }

    /* Validate context resources */
    status = ucp_check_resources(context, config);
    if (status != UCS_OK) {
        goto err_free_context_resources;
    }

    uct_release_md_resource_list(md_rscs);

    /* Notify the user if there are devices from the command line that are not available */
    ucp_report_unavailable_devices(config->devices, masks);

    return UCS_OK;

err_free_context_resources:
    ucp_free_resources(context);
err_release_md_resources:
    uct_release_md_resource_list(md_rscs);
err:
    return status;
}

static void ucp_apply_params(ucp_context_h context, const ucp_params_t *params,
                             ucp_mt_type_t mt_type)
{
    if (params->field_mask & UCP_PARAM_FIELD_FEATURES) {
        context->config.features = params->features;
    } else {
        context->config.features = 0;
    }
    if (!context->config.features) {
        ucs_warn("empty features set passed to ucp context create");
    }

    if (params->field_mask & UCP_PARAM_FIELD_TAG_SENDER_MASK) {
        context->config.tag_sender_mask = params->tag_sender_mask;
    } else {
        context->config.tag_sender_mask = 0;
    }

    if (params->field_mask & UCP_PARAM_FIELD_REQUEST_SIZE) {
        context->config.request.size = params->request_size;
    } else {
        context->config.request.size = 0;
    }

    if (params->field_mask & UCP_PARAM_FIELD_REQUEST_INIT) {
        context->config.request.init = params->request_init;
    } else {
        context->config.request.init = NULL;
    }

    if (params->field_mask & UCP_PARAM_FIELD_REQUEST_CLEANUP) {
        context->config.request.cleanup = params->request_cleanup;
    } else {
        context->config.request.cleanup = NULL;
    }

    if (params->field_mask & UCP_PARAM_FIELD_ESTIMATED_NUM_EPS) {
        context->config.est_num_eps = params->estimated_num_eps;
    } else {
        context->config.est_num_eps = 1;
    }

    if ((params->field_mask & UCP_PARAM_FIELD_MT_WORKERS_SHARED) &&
        params->mt_workers_shared) {
        context->mt_lock.mt_type = mt_type;
    } else {
        context->mt_lock.mt_type = UCP_MT_TYPE_NONE;
    }
}

static ucs_status_t ucp_fill_config(ucp_context_h context,
                                    const ucp_params_t *params,
                                    const ucp_config_t *config)
{
    unsigned i, num_alloc_methods, method;
    const char *method_name;
    ucs_status_t status;

    ucp_apply_params(context, params,
                     config->ctx.use_mt_mutex ? UCP_MT_TYPE_MUTEX
                                              : UCP_MT_TYPE_SPINLOCK);
    context->config.ext = config->ctx;

    if (context->config.ext.rndv_mode == UCP_RNDV_MODE_AUTO) {
        /* TODO: currently UCP_RNDV_MODE_AUTO == UCP_RNDV_MODE_GET_ZCOPY,
         * after memory type support is added, will add tru UCP_RNDV_MODE_AUTO
         * implementation */
        context->config.ext.rndv_mode = UCP_RNDV_MODE_GET_ZCOPY;
    }

    /* always init MT lock in context even though it is disabled by user,
     * because we need to use context lock to protect ucp_mm_ and ucp_rkey_
     * routines */
    UCP_THREAD_LOCK_INIT(&context->mt_lock);

    /* Get allocation alignment from configuration, make sure it's valid */
    if (config->alloc_prio.count == 0) {
        ucs_error("No allocation methods specified - aborting");
        status = UCS_ERR_INVALID_PARAM;
        goto err;
    }

    num_alloc_methods = config->alloc_prio.count;
    context->config.num_alloc_methods = num_alloc_methods;

    /* Allocate an array to hold the allocation methods configuration */
    context->config.alloc_methods = ucs_calloc(num_alloc_methods,
                                               sizeof(*context->config.alloc_methods),
                                               "ucp_alloc_methods");
    if (context->config.alloc_methods == NULL) {
        status = UCS_ERR_NO_MEMORY;
        goto err;
    }

    /* Parse the allocation methods specified in the configuration */
    for (i = 0; i < num_alloc_methods; ++i) {
        method_name = config->alloc_prio.methods[i];
        if (!strncasecmp(method_name, "md:", 3)) {
            /* If the method name begins with 'md:', treat it as memory domain
             * component name.
             */
            context->config.alloc_methods[i].method = UCT_ALLOC_METHOD_MD;
            ucs_strncpy_zero(context->config.alloc_methods[i].mdc_name,
                             method_name + 3, UCT_MD_COMPONENT_NAME_MAX);
            ucs_debug("allocation method[%d] is md '%s'", i, method_name + 3);
        } else {
            /* Otherwise, this is specific allocation method name.
             */
            context->config.alloc_methods[i].method = UCT_ALLOC_METHOD_LAST;
            for (method = 0; method < UCT_ALLOC_METHOD_LAST; ++method) {
                if ((method != UCT_ALLOC_METHOD_MD) &&
                    !strcmp(method_name, uct_alloc_method_names[method]))
                {
                    /* Found the allocation method in the internal name list */
                    context->config.alloc_methods[i].method = method;
                    strcpy(context->config.alloc_methods[i].mdc_name, "");
                    ucs_debug("allocation method[%d] is '%s'", i, method_name);
                    break;
                }
            }
            if (context->config.alloc_methods[i].method == UCT_ALLOC_METHOD_LAST) {
                ucs_error("Invalid allocation method: %s", method_name);
                status = UCS_ERR_INVALID_PARAM;
                goto err_free;
            }
        }
    }

    /* Need to check MAX_BCOPY value if it is enabled only */
    if (context->config.ext.tm_max_bcopy > context->config.ext.tm_thresh) {
        if (context->config.ext.tm_max_bcopy < sizeof(ucp_request_hdr_t)) {
            /* In case of expected SW RNDV message, the header (ucp_request_hdr_t) is
             * scattered to UCP user buffer. Make sure that bounce buffer is used for
             * messages which can not fit SW RNDV hdr. */
            context->config.ext.tm_max_bcopy = sizeof(ucp_request_hdr_t);
            ucs_info("UCX_TM_MAX_BCOPY value: %zu, adjusted to: %zu",
                     context->config.ext.tm_max_bcopy, sizeof(ucp_request_hdr_t));
        }

        if (context->config.ext.tm_max_bcopy > context->config.ext.seg_size) {
            context->config.ext.tm_max_bcopy = context->config.ext.seg_size;
            ucs_info("Wrong UCX_TM_MAX_BCOPY value: %zu, adjusted to: %zu",
                     context->config.ext.tm_max_bcopy,
                     context->config.ext.seg_size);
        }
    }

    return UCS_OK;

err_free:
    ucs_free(context->config.alloc_methods);
err:
    UCP_THREAD_LOCK_FINALIZE(&context->mt_lock);
    return status;
}

static void ucp_free_config(ucp_context_h context)
{
    ucs_free(context->config.alloc_methods);
}

static ucs_mpool_ops_t ucp_rkey_mpool_ops = {
    .chunk_alloc   = ucs_mpool_chunk_malloc,
    .chunk_release = ucs_mpool_chunk_free,
    .obj_init      = NULL,
    .obj_cleanup   = NULL
};

ucs_status_t ucp_init_version(unsigned api_major_version, unsigned api_minor_version,
                              const ucp_params_t *params, const ucp_config_t *config,
                              ucp_context_h *context_p)
{
    unsigned major_version, minor_version, release_number;
    ucp_context_t *context;
    ucs_status_t status;

    ucp_get_version(&major_version, &minor_version, &release_number);

    if ((api_major_version != major_version) || (api_minor_version != minor_version)) {
        ucs_error("UCP version is incompatible, required: %d.%d, actual: %d.%d (release %d)",
                  api_major_version, api_minor_version,
                  major_version, minor_version, release_number);
        status = UCS_ERR_NOT_IMPLEMENTED;
        goto err;
    }

    /* allocate a ucp context */
    context = ucs_calloc(1, sizeof(*context), "ucp context");
    if (context == NULL) {
        status = UCS_ERR_NO_MEMORY;
        goto err;
    }

    status = ucp_fill_config(context, params, config);
    if (status != UCS_OK) {
        goto err_free_ctx;
    }

    /* fill resources we should use */
    status = ucp_fill_resources(context, config);
    if (status != UCS_OK) {
        goto err_free_config;
    }

<<<<<<< HEAD
=======
    /* create memory pool for small rkeys */
    status = ucs_mpool_init(&context->rkey_mp, 0,
                            sizeof(ucp_rkey_t) + sizeof(uct_rkey_bundle_t) * UCP_RKEY_MPOOL_MAX_MD,
                            0, UCS_SYS_CACHE_LINE_SIZE, 128, -1,
                            &ucp_rkey_mpool_ops, "ucp_rkeys");
    if (status != UCS_OK) {
        goto err_free_resources;
    }

    /* initialize tag matching */
    status = ucp_tag_match_init(&context->tm);
    if (status != UCS_OK) {
        goto err_rkey_mp_cleanup;
    }

>>>>>>> 850d55fe
    ucs_debug("created ucp context %p [%d mds %d tls] features 0x%lx", context,
              context->num_mds, context->num_tls, context->config.features);

    *context_p = context;
    return UCS_OK;

<<<<<<< HEAD
=======
err_rkey_mp_cleanup:
    ucs_mpool_cleanup(&context->rkey_mp, 1);
err_free_resources:
    ucp_free_resources(context);
>>>>>>> 850d55fe
err_free_config:
    ucp_free_config(context);
err_free_ctx:
    ucs_free(context);
err:
    return status;
}

void ucp_cleanup(ucp_context_h context)
{
<<<<<<< HEAD
=======
    ucp_tag_match_cleanup(&context->tm);
    ucs_mpool_cleanup(&context->rkey_mp, 1);
>>>>>>> 850d55fe
    ucp_free_resources(context);
    ucp_free_config(context);
    UCP_THREAD_LOCK_FINALIZE(&context->mt_lock);
    ucs_free(context);
}

void ucp_dump_payload(ucp_context_h context, char *buffer, size_t max,
                      const void *data, size_t length)
{
    size_t data_size = ucs_global_opts.log_data_size;
    char *p, *endp;
    size_t offset;

    if (data_size == 0) {
        return;
    }

    p    = buffer;
    endp = buffer + max;

    strncat(p, " : ", endp - p);
    p = p + strlen(p);

    offset = 0;
    while ((offset < length) && (offset < data_size) && (p < endp)) {
        snprintf(p, endp - p, "%02x", ((const uint8_t*)data)[offset]);
        p += strlen(p);
        ++offset;
    }
}

uint64_t ucp_context_uct_atomic_iface_flags(ucp_context_h context)
{
    return ((context->config.features & UCP_FEATURE_AMO32) ?
            UCP_UCT_IFACE_ATOMIC32_FLAGS : 0) |
           ((context->config.features & UCP_FEATURE_AMO64) ?
            UCP_UCT_IFACE_ATOMIC64_FLAGS : 0);
}

ucs_status_t ucp_context_query(ucp_context_h context, ucp_context_attr_t *attr)
{
    if (attr->field_mask & UCP_ATTR_FIELD_REQUEST_SIZE) {
        attr->request_size = sizeof(ucp_request_t);
    }
    if (attr->field_mask & UCP_ATTR_FIELD_THREAD_MODE) {
        if (UCP_THREAD_IS_REQUIRED(&context->mt_lock)) {
            attr->thread_mode = UCS_THREAD_MODE_MULTI;
        } else {
            attr->thread_mode = UCS_THREAD_MODE_SINGLE;
        }
    }

    return UCS_OK;
}

void ucp_context_print_info(ucp_context_h context, FILE *stream)
{
    ucp_rsc_index_t md_index, rsc_index;

    fprintf(stream, "#\n");
    fprintf(stream, "# UCP context\n");
    fprintf(stream, "#\n");

    for (md_index = 0; md_index < context->num_mds; ++md_index) {
        fprintf(stream, "#                   md[%d]:  %s\n",
                md_index, context->tl_mds[md_index].rsc.md_name);
    }

    fprintf(stream, "#\n");

    for (rsc_index = 0; rsc_index < context->num_tls; ++rsc_index) {
        fprintf(stream, "#    resource[%2d] / md[%d]:  "UCT_TL_RESOURCE_DESC_FMT"\n",
                rsc_index, context->tl_rscs[rsc_index].md_index,
                UCT_TL_RESOURCE_DESC_ARG(&context->tl_rscs[rsc_index].tl_rsc)
                );
    }

    fprintf(stream, "#\n");
}
<|MERGE_RESOLUTION|>--- conflicted
+++ resolved
@@ -929,8 +929,6 @@
         goto err_free_config;
     }
 
-<<<<<<< HEAD
-=======
     /* create memory pool for small rkeys */
     status = ucs_mpool_init(&context->rkey_mp, 0,
                             sizeof(ucp_rkey_t) + sizeof(uct_rkey_bundle_t) * UCP_RKEY_MPOOL_MAX_MD,
@@ -940,26 +938,14 @@
         goto err_free_resources;
     }
 
-    /* initialize tag matching */
-    status = ucp_tag_match_init(&context->tm);
-    if (status != UCS_OK) {
-        goto err_rkey_mp_cleanup;
-    }
-
->>>>>>> 850d55fe
     ucs_debug("created ucp context %p [%d mds %d tls] features 0x%lx", context,
               context->num_mds, context->num_tls, context->config.features);
 
     *context_p = context;
     return UCS_OK;
 
-<<<<<<< HEAD
-=======
-err_rkey_mp_cleanup:
-    ucs_mpool_cleanup(&context->rkey_mp, 1);
 err_free_resources:
     ucp_free_resources(context);
->>>>>>> 850d55fe
 err_free_config:
     ucp_free_config(context);
 err_free_ctx:
@@ -970,11 +956,7 @@
 
 void ucp_cleanup(ucp_context_h context)
 {
-<<<<<<< HEAD
-=======
-    ucp_tag_match_cleanup(&context->tm);
     ucs_mpool_cleanup(&context->rkey_mp, 1);
->>>>>>> 850d55fe
     ucp_free_resources(context);
     ucp_free_config(context);
     UCP_THREAD_LOCK_FINALIZE(&context->mt_lock);
