/**
* Copyright (C) Mellanox Technologies Ltd. 2019.  ALL RIGHTS RESERVED.
*
* See file LICENSE for terms.
*/

#ifdef HAVE_CONFIG_H
#  include "config.h"
#endif

#include "wireup_cm.h"
#include <ucp/core/ucp_listener.h>
#include <ucp/core/ucp_request.inl>
#include <ucp/wireup/wireup.h>
#include <ucp/wireup/wireup_ep.h>
#include <ucs/sys/sock.h>
#include <ucs/sys/string.h>


unsigned
ucp_cm_ep_init_flags(const ucp_worker_h worker, const ucp_ep_params_t *params)
{
    if (!ucp_worker_sockaddr_is_cm_proto(worker)) {
        return 0;
    }

    if (params->field_mask & UCP_EP_PARAM_FIELD_SOCK_ADDR) {
        return UCP_EP_INIT_CM_WIREUP_CLIENT;
    }

    if (params->field_mask & UCP_EP_PARAM_FIELD_CONN_REQUEST) {
        return UCP_EP_INIT_CM_WIREUP_SERVER;
    }

    return 0;
}

int ucp_ep_init_flags_has_cm(unsigned ep_init_flags)
{
    return !!(ep_init_flags & (UCP_EP_INIT_CM_WIREUP_CLIENT |
                               UCP_EP_INIT_CM_WIREUP_SERVER));
}

static const char* ucp_context_cm_name(ucp_context_h context,
                                       ucp_rsc_index_t cm_idx, char *name,
                                       size_t max_length)
{
    ucp_rsc_index_t cmpt_index = context->config.cm_cmpt_idxs[cm_idx];

    ucs_snprintf_safe(name, max_length, "%s", context->tl_cmpts[cmpt_index].attr.name);
    return name;
}

/*
 * The main thread progress part of attempting connecting the client to the server
 * through the next available cm.
 */
static unsigned ucp_cm_client_try_next_cm_progress(void *arg)
{
    ucp_ep_h ucp_ep       = arg;
    ucp_worker_h worker   = ucp_ep->worker;
    ucp_context_h context = worker->context;
    ucp_wireup_ep_t *cm_wireup_ep;
    ucs_status_t status;
    char prev_cm_name[UCT_TL_NAME_MAX];
    char next_cm_name[UCT_TL_NAME_MAX];

    UCS_ASYNC_BLOCK(&worker->async);

    cm_wireup_ep = ucp_ep_get_cm_wireup_ep(ucp_ep);
    ucs_assert_always(cm_wireup_ep != NULL);
    ucp_wireup_ep_destroy_next_ep(cm_wireup_ep);

    ucs_debug("client switching from %s to %s in attempt to connect to the server",
              ucp_context_cm_name(context, cm_wireup_ep->cm_idx - 1,
                                  prev_cm_name, UCT_TL_NAME_MAX),
              ucp_context_cm_name(context, cm_wireup_ep->cm_idx,
                                  next_cm_name, UCT_TL_NAME_MAX));

    status = ucp_ep_client_cm_create_uct_ep(ucp_ep);
    if (status != UCS_OK) {
        ucs_error("failed to create a uct sockaddr endpoint on %s cm %p",
                  ucp_context_cm_name(context, cm_wireup_ep->cm_idx, next_cm_name,
                                      UCT_TL_NAME_MAX),
                  worker->cms[cm_wireup_ep->cm_idx].cm);

        ucp_worker_set_ep_failed(worker, ucp_ep, &cm_wireup_ep->super.super,
                                 ucp_ep_get_cm_lane(ucp_ep), status);
    }

    UCS_ASYNC_UNBLOCK(&worker->async);
    return 1;
}

static int ucp_cm_client_try_fallback_cms(ucp_ep_h ep)
{
    ucp_worker_h worker           = ep->worker;
    ucp_wireup_ep_t *cm_wireup_ep = ucp_ep_get_cm_wireup_ep(ep);
    ucp_rsc_index_t next_cm_idx   = cm_wireup_ep->cm_idx + 1;
    uct_worker_cb_id_t prog_id    = UCS_CALLBACKQ_ID_NULL;
    char cm_name[UCT_TL_NAME_MAX];

    if (next_cm_idx >= ucp_worker_num_cm_cmpts(worker)) {
        ucs_debug("reached the end of the cms priority list, no cms left to check "
                  "(sockaddr_cm=%s, cm_idx=%d).",
                  ucp_context_cm_name(worker->context, cm_wireup_ep->cm_idx,
                                      cm_name, UCT_TL_NAME_MAX),
                  cm_wireup_ep->cm_idx);
        return 0;
    }

    cm_wireup_ep->cm_idx = next_cm_idx;
    uct_worker_progress_register_safe(worker->uct,
                                      ucp_cm_client_try_next_cm_progress,
                                      ep, UCS_CALLBACKQ_FLAG_ONESHOT,
                                      &prog_id);
    ucp_worker_signal_internal(worker);
    return 1;
}

static ucs_status_t
ucp_cm_ep_client_initial_config_get(ucp_ep_h ucp_ep, const char *dev_name,
                                    ucp_ep_config_key_t *key)
{
    ucp_worker_h worker        = ucp_ep->worker;
    uint64_t addr_pack_flags   = UCP_ADDRESS_PACK_FLAG_DEVICE_ADDR |
                                 UCP_ADDRESS_PACK_FLAG_IFACE_ADDR;
    ucp_wireup_ep_t *wireup_ep = ucp_ep_get_cm_wireup_ep(ucp_ep);
    uint64_t tl_bitmap         = ucp_context_dev_tl_bitmap(worker->context,
                                                           dev_name);
    void *ucp_addr;
    size_t ucp_addr_size;
    ucp_unpacked_address_t unpacked_addr;
    unsigned addr_indices[UCP_MAX_RESOURCES];
    ucs_status_t status;

    ucs_assert_always(wireup_ep != NULL);

    if (tl_bitmap == 0) {
        ucs_debug("tl_bitmap for %s is empty", dev_name);
        return UCS_ERR_UNREACHABLE;
    }

    /* Construct local dummy address for lanes selection taking an assumption
     * that server has the transports which are the best from client's
     * perspective. */
    status = ucp_address_pack(worker, NULL, tl_bitmap, addr_pack_flags, NULL,
                              &ucp_addr_size, &ucp_addr);
    if (status != UCS_OK) {
        goto out;
    }

    status = ucp_address_unpack(worker, ucp_addr, addr_pack_flags,
                                &unpacked_addr);
    if (status != UCS_OK) {
        goto free_ucp_addr;
    }

    ucs_assert(unpacked_addr.address_count <= UCP_MAX_RESOURCES);
    ucp_ep_config_key_reset(key);
    ucp_ep_config_key_set_err_mode(key, wireup_ep->ep_init_flags);
    status = ucp_wireup_select_lanes(ucp_ep, wireup_ep->ep_init_flags,
                                     tl_bitmap, &unpacked_addr, addr_indices,
                                     key);

    ucs_free(unpacked_addr.address_list);
free_ucp_addr:
    ucs_free(ucp_addr);
out:
    return status;
}

static void ucp_cm_priv_data_pack(ucp_wireup_sockaddr_data_t *sa_data,
                                  ucp_ep_h ep, ucp_rsc_index_t dev_index,
                                  const ucp_address_t *addr, size_t addr_size)
{
    ucs_assert((int)ucp_ep_config(ep)->key.err_mode <= UINT8_MAX);
    ucs_assert(dev_index != UCP_NULL_RESOURCE);

    sa_data->ep_id     = ucp_ep_local_id(ep);
    sa_data->err_mode  = ucp_ep_config(ep)->key.err_mode;
    sa_data->addr_mode = UCP_WIREUP_SA_DATA_CM_ADDR;
    sa_data->dev_index = dev_index;
    memcpy(sa_data + 1, addr, addr_size);
}

static void uct_wireup_cm_tmp_ep_cleanup(ucp_ep_h tmp_ep, ucs_queue_head_t *queue)
{
<<<<<<< HEAD
    ucp_lane_index_t lane_idx;
    uct_ep_h uct_ep;
=======
    ucp_wireup_sockaddr_data_t *sa_data = priv_data;
    ucp_ep_h ep                         = arg;
    ucp_worker_h worker                 = ep->worker;
    uct_cm_h cm                         = worker->cms[/*cm_idx = */ 0].cm;
    ucp_rsc_index_t dev_index           = UCP_NULL_RESOURCE;
    ucp_ep_config_key_t key;
    uint64_t tl_bitmap;
    ucp_wireup_ep_t *cm_wireup_ep;
    uct_cm_attr_t cm_attr;
    void* ucp_addr;
    size_t ucp_addr_size;
    ucs_status_t status;
    ucp_lane_index_t lane_idx;
    ucp_rsc_index_t rsc_idx;
    const char *dev_name;
    ucp_ep_h tmp_ep;
    uint8_t path_index;

    UCS_ASYNC_BLOCK(&worker->async);

    ucs_assert_always(pack_args->field_mask &
                      UCT_CM_EP_PRIV_DATA_PACK_ARGS_FIELD_DEVICE_NAME);

    dev_name = pack_args->dev_name;
>>>>>>> 5fd023de

    if (tmp_ep == NULL) {
        return;
    }

    for (lane_idx = 0; lane_idx < ucp_ep_num_lanes(tmp_ep); ++lane_idx) {
        if (lane_idx == ucp_ep_get_cm_lane(tmp_ep)) {
            continue;
        }

        /* transfer the pending queues content from the previous tmp_ep to
         * a temporary queue */
        uct_ep_pending_purge(tmp_ep->uct_eps[lane_idx],
                             ucp_wireup_pending_purge_cb, &queue);

        if (ucp_ep_config(tmp_ep)->p2p_lanes & UCS_BIT(lane_idx)) {
            uct_ep = ucp_wireup_extract_lane(tmp_ep, lane_idx);
            /* destroy the transport ep */
            uct_ep_destroy(uct_ep);
        }

        /* destroy the wireup ep */
        uct_ep_destroy(tmp_ep->uct_eps[lane_idx]);
    }

    ucs_trace("deleting tmp_ep %p", tmp_ep);
    ucp_ep_destroy_base(tmp_ep);
}

static ucs_status_t ucp_cm_ep_init_lanes(ucp_ep_h ep, uint64_t *tl_bitmap,
                                         ucp_rsc_index_t *dev_index)
{
    ucp_worker_h worker = ep->worker;
    ucp_ep_h tmp_ep     = ucp_ep_get_cm_wireup_ep(ep)->tmp_ep;
    ucs_status_t status = UCS_ERR_NO_RESOURCE;
    uct_ep_params_t tl_ep_params;
    ucp_lane_index_t lane_idx;
    ucp_rsc_index_t rsc_idx;
    uct_ep_h tl_ep;

    *tl_bitmap = 0;
    for (lane_idx = 0; lane_idx < ucp_ep_num_lanes(tmp_ep); ++lane_idx) {
        if (lane_idx == ucp_ep_get_cm_lane(tmp_ep)) {
            continue;
        }

        rsc_idx = ucp_ep_get_rsc_index(tmp_ep, lane_idx);
        if (rsc_idx == UCP_NULL_RESOURCE) {
            continue;
        }

        status = ucp_wireup_ep_create(tmp_ep, &tmp_ep->uct_eps[lane_idx]);
        if (status != UCS_OK) {
            goto out;
        }

        ucs_assert((*dev_index == UCP_NULL_RESOURCE) ||
                   (*dev_index == worker->context->tl_rscs[rsc_idx].dev_index));
        *dev_index = worker->context->tl_rscs[rsc_idx].dev_index;

        *tl_bitmap |= UCS_BIT(rsc_idx);
        if (ucp_ep_config(tmp_ep)->p2p_lanes & UCS_BIT(lane_idx)) {
            path_index = ucp_ep_get_path_index(tmp_ep, lane_idx);
            status     = ucp_wireup_ep_connect(tmp_ep->uct_eps[lane_idx], 0,
                                               rsc_idx, path_index, 0, NULL);
            if (status != UCS_OK) {
                goto out;
            }
        } else {
            ucs_assert(ucp_worker_is_tl_2iface(worker, rsc_idx));
        }
    }

out:
    /* coverity[leaked_storage] */
    return status;
}

static ssize_t ucp_cm_client_priv_pack_cb(void *arg,
                                          const uct_cm_ep_priv_data_pack_args_t
                                          *pack_args, void *priv_data)
{
    ucp_wireup_sockaddr_data_t *sa_data = priv_data;
    ucp_ep_h ep                         = arg;
    ucp_worker_h worker                 = ep->worker;
    ucp_rsc_index_t dev_index           = UCP_NULL_RESOURCE;
    ucp_ep_config_key_t key;
    uint64_t tl_bitmap;
    ucp_wireup_ep_t *cm_wireup_ep;
    void* ucp_addr;
    size_t ucp_addr_size;
    ucs_status_t status;
    const char *dev_name;
    ucs_queue_head_t tmp_pending_queue;
    char cm_name[UCT_TL_NAME_MAX];

    UCS_ASYNC_BLOCK(&worker->async);

    ucs_assert_always(pack_args->field_mask &
                      UCT_CM_EP_PRIV_DATA_PACK_ARGS_FIELD_DEVICE_NAME);

    dev_name = pack_args->dev_name;

    /* At this point the ep has only CM lane */
    ucs_assert((ucp_ep_num_lanes(ep) == 1) && ucp_ep_has_cm_lane(ep));
    cm_wireup_ep = ucp_ep_get_cm_wireup_ep(ep);
    ucs_assert(cm_wireup_ep != NULL);

    status = ucp_cm_ep_client_initial_config_get(ep, dev_name, &key);
    if (status != UCS_OK) {
        if (ucp_cm_client_try_fallback_cms(ep)) {
            goto out;
        } else {
            goto out_check_err;
        }
    }

    ucs_queue_head_init(&tmp_pending_queue);

    /* cleanup the previously created cm_wireup_ep->tmp_ep. the one that was
     * created on the previous call to this client's pack_cb */
    uct_wireup_cm_tmp_ep_cleanup(cm_wireup_ep->tmp_ep, &tmp_pending_queue);
    cm_wireup_ep->tmp_ep = NULL;

    /* Create tmp ep which will hold local tl addresses until connect
     * event arrives, to avoid asynchronous ep reconfiguration. */
    status = ucp_ep_create_base(worker, "tmp_cm", "tmp cm client",
                                &cm_wireup_ep->tmp_ep);
    if (status != UCS_OK) {
        goto out_check_err;
    }

    cm_wireup_ep->tmp_ep->flags |= UCP_EP_FLAG_TEMPORARY;

    status = ucp_worker_get_ep_config(worker, &key, 0,
                                      &cm_wireup_ep->tmp_ep->cfg_index);
    if (status != UCS_OK) {
        goto out_check_err;
    }

    status = ucp_cm_ep_init_lanes(ep, &tl_bitmap, &dev_index);
    if (status != UCS_OK) {
        goto out_check_err;
    }

    /* Replay pending requests from the tmp_pending_queue */
    ucp_wireup_ep_replay_pending_requests(ep, &tmp_pending_queue);

    /* Don't pack the device address to reduce address size, it will be
     * delivered by uct_cm_listener_conn_request_callback_t in
     * uct_cm_remote_data_t */
    status = ucp_address_pack(worker, cm_wireup_ep->tmp_ep, tl_bitmap,
                              UCP_ADDRESS_PACK_FLAG_IFACE_ADDR |
                              UCP_ADDRESS_PACK_FLAG_EP_ADDR,
                              NULL, &ucp_addr_size, &ucp_addr);
    if (status != UCS_OK) {
        goto out_check_err;
    }

    if (worker->cms[cm_wireup_ep->cm_idx].attr.max_conn_priv <
        (sizeof(*sa_data) + ucp_addr_size)) {
        ucs_error("CM private data buffer is too small to pack UCP endpoint info, "
                  "ep %p/%p service data %lu, address length %lu, cm %p max_conn_priv %lu",
                  ep, cm_wireup_ep->tmp_ep, sizeof(*sa_data), ucp_addr_size,
                  worker->cms[cm_wireup_ep->cm_idx].cm,
                  worker->cms[cm_wireup_ep->cm_idx].attr.max_conn_priv);
        status = UCS_ERR_BUFFER_TOO_SMALL;
        goto free_addr;
    }

    ucs_debug("client ep %p created on device %s idx %d, tl_bitmap 0x%"PRIx64
              "on cm %s", ep, dev_name, dev_index, tl_bitmap,
              ucp_context_cm_name(worker->context, cm_wireup_ep->cm_idx,
                                  cm_name, UCT_TL_NAME_MAX));
    /* Pass real ep (not cm_wireup_ep->tmp_ep), because only its pointer and
     * err_mode is taken from the config. */
    ucp_cm_priv_data_pack(sa_data, ep, dev_index, ucp_addr, ucp_addr_size);

free_addr:
    ucs_free(ucp_addr);
out_check_err:
    if (status == UCS_OK) {
        ep->flags |= UCP_EP_FLAG_LOCAL_CONNECTED;
    } else {
        ucp_worker_set_ep_failed(worker, ep,
                                 &ucp_ep_get_cm_wireup_ep(ep)->super.super,
                                 ucp_ep_get_cm_lane(ep), status);
    }

out:
    UCS_ASYNC_UNBLOCK(&worker->async);
    return (status == UCS_OK) ? (sizeof(*sa_data) + ucp_addr_size) : status;
}

static void
ucp_cm_client_connect_prog_arg_free(ucp_cm_client_connect_progress_arg_t *arg)
{
    ucs_free(arg->sa_data);
    ucs_free(arg->dev_addr);
    ucs_free(arg);
}

static void ucp_cm_client_restore_ep(ucp_wireup_ep_t *wireup_cm_ep,
                                     ucp_ep_h ucp_ep)
{
    ucp_ep_h tmp_ep = wireup_cm_ep->tmp_ep;
    ucp_wireup_ep_t *w_ep;
    ucp_lane_index_t lane_idx;

    for (lane_idx = 0; lane_idx < ucp_ep_num_lanes(tmp_ep); ++lane_idx) {
        if (tmp_ep->uct_eps[lane_idx] != NULL) {
            ucs_assert(ucp_ep->uct_eps[lane_idx] == NULL);
            ucp_ep->uct_eps[lane_idx] = tmp_ep->uct_eps[lane_idx];
            w_ep = ucs_derived_of(ucp_ep->uct_eps[lane_idx], ucp_wireup_ep_t);
            w_ep->super.ucp_ep = ucp_ep;
        }
    }

    ucp_ep_destroy_base(tmp_ep); /* not needed anymore */
    wireup_cm_ep->tmp_ep = NULL;
}

/*
 * The main thread progress part of connection establishment on client side
 */
static unsigned ucp_cm_client_connect_progress(void *arg)
{
    ucp_cm_client_connect_progress_arg_t *progress_arg = arg;
    ucp_ep_h ucp_ep                                    = progress_arg->ucp_ep;
    ucp_worker_h worker                                = ucp_ep->worker;
    ucp_context_h context                              = worker->context;
    uct_ep_h uct_cm_ep                                 = ucp_ep_get_cm_uct_ep(ucp_ep);
    ucp_wireup_ep_t *wireup_ep;
    ucp_unpacked_address_t addr;
    uint64_t tl_bitmap;
    ucp_rsc_index_t dev_index;
    ucp_rsc_index_t rsc_index;
    unsigned addr_idx;
    unsigned addr_indices[UCP_MAX_RESOURCES];
    ucs_status_t status;

    UCS_ASYNC_BLOCK(&worker->async);

    wireup_ep = ucp_ep_get_cm_wireup_ep(ucp_ep);
    ucs_assert(wireup_ep != NULL);
    ucs_assert(wireup_ep->ep_init_flags & UCP_EP_INIT_CM_WIREUP_CLIENT);

    status = ucp_address_unpack(worker, progress_arg->sa_data + 1,
                                UCP_ADDRESS_PACK_FLAG_IFACE_ADDR |
                                UCP_ADDRESS_PACK_FLAG_EP_ADDR, &addr);
    if (status != UCS_OK) {
        goto out;
    }

    if (addr.address_count == 0) {
        status = UCS_ERR_UNREACHABLE;
        goto out_free_addr;
    }

    for (addr_idx = 0; addr_idx < addr.address_count; ++addr_idx) {
        addr.address_list[addr_idx].dev_addr  = progress_arg->dev_addr;
        addr.address_list[addr_idx].dev_index = progress_arg->sa_data->dev_index;
    }

    ucs_assert(addr.address_count <= UCP_MAX_RESOURCES);
    ucp_ep_update_remote_id(ucp_ep, progress_arg->sa_data->ep_id);

    /* Get tl bitmap from tmp_ep, because it contains initial configuration. */
    tl_bitmap = ucp_ep_get_tl_bitmap(wireup_ep->tmp_ep);
    ucs_assert(tl_bitmap != 0);
    rsc_index = ucs_ffs64(tl_bitmap);
    dev_index = context->tl_rscs[rsc_index].dev_index;

    /* Restore initial configuration from tmp_ep created for packing local
     * addresses. */
    ucp_cm_client_restore_ep(wireup_ep, ucp_ep);

#ifdef ENABLE_ASSERT
    ucs_for_each_bit(rsc_index, tl_bitmap) {
        ucs_assert(dev_index == context->tl_rscs[rsc_index].dev_index);
    }
#endif

    tl_bitmap = ucp_context_dev_idx_tl_bitmap(context, dev_index);
    status    = ucp_wireup_init_lanes(ucp_ep, wireup_ep->ep_init_flags,
                                      tl_bitmap, &addr, addr_indices);
    if (status != UCS_OK) {
        goto out_free_addr;
    }

    status = ucp_wireup_connect_local(ucp_ep, &addr, NULL);
    if (status != UCS_OK) {
        goto out_free_addr;
    }

    status = uct_cm_client_ep_conn_notify(uct_cm_ep);
    if (status != UCS_OK) {
        /* connection can't be established by UCT, no need to disconnect */
        ucp_ep->flags &= ~UCP_EP_FLAG_LOCAL_CONNECTED;
        goto out_free_addr;
    }

    ucp_wireup_remote_connected(ucp_ep);

out_free_addr:
    ucs_free(addr.address_list);
out:
    if (status != UCS_OK) {
        ucp_worker_set_ep_failed(worker, ucp_ep, &wireup_ep->super.super,
                                 ucp_ep_get_cm_lane(ucp_ep), status);
    }

    UCS_ASYNC_UNBLOCK(&worker->async);
    ucp_cm_client_connect_prog_arg_free(progress_arg);
    return 1;
}

static ucs_status_t
ucp_cm_remote_data_check(const uct_cm_remote_data_t *remote_data)
{
    if (ucs_test_all_flags(remote_data->field_mask,
                           UCT_CM_REMOTE_DATA_FIELD_DEV_ADDR        |
                           UCT_CM_REMOTE_DATA_FIELD_DEV_ADDR_LENGTH |
                           UCT_CM_REMOTE_DATA_FIELD_CONN_PRIV_DATA  |
                           UCT_CM_REMOTE_DATA_FIELD_CONN_PRIV_DATA_LENGTH)) {
        return UCS_OK;
    }

    ucs_error("incompatible client server connection establishment protocol "
              "(field_mask %zu)", remote_data->field_mask);
    return UCS_ERR_UNSUPPORTED;
}

/*
 * Async callback on a client side which notifies that server is connected.
 */
static void ucp_cm_client_connect_cb(uct_ep_h uct_cm_ep, void *arg,
                                     const uct_cm_ep_client_connect_args_t
                                     *connect_args)
{
    ucp_ep_h ucp_ep            = (ucp_ep_h)arg;
    ucp_worker_h worker        = ucp_ep->worker;
    uct_worker_cb_id_t prog_id = UCS_CALLBACKQ_ID_NULL;
    ucp_cm_client_connect_progress_arg_t *progress_arg;
    const uct_cm_remote_data_t *remote_data;
    char cm_name[UCT_TL_NAME_MAX];
    ucs_status_t status;

    ucs_assert_always(ucs_test_all_flags(connect_args->field_mask,
                                         (UCT_CM_EP_CLIENT_CONNECT_ARGS_FIELD_REMOTE_DATA |
                                          UCT_CM_EP_CLIENT_CONNECT_ARGS_FIELD_STATUS)));

    remote_data = connect_args->remote_data;
    status      = connect_args->status;


    if (((status == UCS_ERR_NOT_CONNECTED) || (status == UCS_ERR_UNREACHABLE) ||
         (status == UCS_ERR_CONNECTION_RESET)) &&
        /* try connecting through another cm (next one in the priority list) */
        ucp_cm_client_try_fallback_cms(ucp_ep)) {
        /* connection can't be established by UCT, no need to disconnect */
        ucp_ep->flags &= ~UCP_EP_FLAG_LOCAL_CONNECTED;
        /* cms fallback has started */
        return;
    } else if (status != UCS_OK) {
        /* connection can't be established by UCT, no need to disconnect */
        ucp_ep->flags &= ~UCP_EP_FLAG_LOCAL_CONNECTED;
        ucs_debug("failed status on client connect callback: %s "
                  "(sockaddr_cm=%s, cms_used_idx=%d)", ucs_status_string(status),
                  ucp_context_cm_name(worker->context,
                                      ucp_ep_get_cm_wireup_ep(ucp_ep)->cm_idx,
                                      cm_name, UCT_TL_NAME_MAX),
                  ucp_ep_get_cm_wireup_ep(ucp_ep)->cm_idx);
        goto err_out;
    }

    status = ucp_cm_remote_data_check(remote_data);
    if (status != UCS_OK) {
        goto err_out;
    }

    progress_arg = ucs_malloc(sizeof(*progress_arg),
                              "ucp_cm_client_connect_progress_arg_t");
    if (progress_arg == NULL) {
        status = UCS_ERR_NO_MEMORY;
        goto err_out;
    }

    progress_arg->sa_data = ucs_malloc(remote_data->conn_priv_data_length,
                                       "sa data");
    if (progress_arg->sa_data == NULL) {
        status = UCS_ERR_NO_MEMORY;
        goto err_free_arg;
    }

    progress_arg->dev_addr = ucs_malloc(remote_data->dev_addr_length,
                                        "device address");
    if (progress_arg->dev_addr == NULL) {
        status = UCS_ERR_NO_MEMORY;
        goto err_free_sa_data;
    }

    progress_arg->ucp_ep = ucp_ep;
    memcpy(progress_arg->dev_addr, remote_data->dev_addr,
           remote_data->dev_addr_length);
    memcpy(progress_arg->sa_data, remote_data->conn_priv_data,
           remote_data->conn_priv_data_length);

    uct_worker_progress_register_safe(worker->uct,
                                      ucp_cm_client_connect_progress,
                                      progress_arg, UCS_CALLBACKQ_FLAG_ONESHOT,
                                      &prog_id);
    ucp_worker_signal_internal(ucp_ep->worker);
    return;

err_free_sa_data:
    ucs_free(progress_arg->sa_data);
err_free_arg:
    ucs_free(progress_arg);
err_out:
    UCS_ASYNC_BLOCK(&worker->async);
    ucp_worker_set_ep_failed(worker, ucp_ep, uct_cm_ep,
                             ucp_ep_get_cm_lane(ucp_ep), status);
    UCS_ASYNC_UNBLOCK(&worker->async);
}

/*
 * Internal flush completion callback which is a part of close protocol,
 * this flush was initiated by remote peer in disconnect callback on CM lane.
 */
static void ucp_ep_cm_disconnect_flushed_cb(ucp_request_t *req)
{
    ucp_ep_h ucp_ep            = req->send.ep;
    /* the EP can be closed/destroyed from err callback */
    ucs_async_context_t *async = &ucp_ep->worker->async;

    UCS_ASYNC_BLOCK(async);
    if (req->status == UCS_OK) {
        ucs_assert(ucp_ep_is_cm_local_connected(ucp_ep));
        ucp_ep_cm_disconnect_cm_lane(ucp_ep);
    } else if (ucp_ep->flags & UCP_EP_FLAG_FAILED) {
        ucs_assert(!ucp_ep_is_cm_local_connected(ucp_ep));
    } else {
        /* 1) ucp_ep_close(force) is called from err callback which was invoked
              on remote connection reset
              TODO: remove this case when IB flush cancel is fixed (#4743),
                    moving QP to err state should move UCP EP to error state,
                    then ucp_worker_set_ep_failed disconnects CM lane
           2) transport err is also possible on flush
         */
        ucs_assert((req->status == UCS_ERR_CANCELED) ||
                   (req->status == UCS_ERR_ENDPOINT_TIMEOUT));
    }

    ucs_assert(!(req->flags & UCP_REQUEST_FLAG_CALLBACK));
    ucp_request_put(req);
    UCS_ASYNC_UNBLOCK(async);
}

static unsigned ucp_ep_cm_remote_disconnect_progress(void *arg)
{
    ucp_ep_h ucp_ep = arg;
    void *req;
    ucs_status_t status;

    ucs_trace("ep %p: flags 0x%x cm_remote_disconnect_progress", ucp_ep,
              ucp_ep->flags);

    ucs_assert(ucp_ep_get_cm_uct_ep(ucp_ep) != NULL);

    ucs_assert(ucp_ep->flags & UCP_EP_FLAG_LOCAL_CONNECTED);
    if (ucs_test_all_flags(ucp_ep->flags, UCP_EP_FLAG_CLOSED |
                                          UCP_EP_FLAG_CLOSE_REQ_VALID)) {
        ucp_request_complete_send(ucp_ep_ext_gen(ucp_ep)->close_req.req, UCS_OK);
        return 1;
    }

    if (ucp_ep->flags & UCP_EP_FLAG_CLOSED) {
        /* the ep is closed by API but close req is not valid yet (checked
         * above), it will be set later from scheduled
         * @ref ucp_ep_close_flushed_callback */
        ucs_debug("ep %p: ep closed but request is not set, waiting for the flush callback",
                  ucp_ep);
        return 1;
    }

    /*
     * TODO: set the ucp_ep to error state to prevent user from sending more
     *       ops.
     */
    ucs_assert(ucp_ep->flags & UCP_EP_FLAG_FLUSH_STATE_VALID);
    ucs_assert(!(ucp_ep->flags & UCP_EP_FLAG_CLOSED));
    req = ucp_ep_flush_internal(ucp_ep, UCT_FLUSH_FLAG_LOCAL, 0,
                                &ucp_request_null_param, NULL,
                                ucp_ep_cm_disconnect_flushed_cb,
                                "cm_disconnected_cb");
    if (req == NULL) {
        /* flush is successfully completed in place, notify remote peer
         * that we are disconnected, the EP will be destroyed from API call */
        ucp_ep_cm_disconnect_cm_lane(ucp_ep);
    } else if (UCS_PTR_IS_ERR(req)) {
        status = UCS_PTR_STATUS(req);
        ucs_error("ucp_ep_flush_internal completed with error: %s",
                  ucs_status_string(status));
        goto err;
    }

    return 1;

err:
    ucp_worker_set_ep_failed(ucp_ep->worker, ucp_ep,
                             ucp_ep_get_cm_uct_ep(ucp_ep),
                             ucp_ep_get_cm_lane(ucp_ep), status);
    return 1;
}

static unsigned ucp_ep_cm_disconnect_progress(void *arg)
{
    ucp_ep_h ucp_ep            = arg;
    uct_ep_h uct_cm_ep         = ucp_ep_get_cm_uct_ep(ucp_ep);
    ucs_async_context_t *async = &ucp_ep->worker->async;
    ucp_request_t *close_req;

    UCS_ASYNC_BLOCK(async);

    ucs_trace("ep %p: got remote disconnect, cm_ep %p, flags 0x%x", ucp_ep,
              uct_cm_ep, ucp_ep->flags);
    ucs_assert(ucp_ep_get_cm_uct_ep(ucp_ep) == uct_cm_ep);

    ucp_ep->flags &= ~UCP_EP_FLAG_REMOTE_CONNECTED;

    if (ucp_ep->flags & UCP_EP_FLAG_FAILED) {
        /* - ignore close event on failed ep, since all lanes are destroyed in
             generic err flow
           - if close req is valid this is ucp_ep_close_nb request and it will
             be completed as the ep is destroyed, i.e. flushed and disconnected
             with any status */
        if (ucp_ep->flags & UCP_EP_FLAG_CLOSE_REQ_VALID) {
            ucs_assert(ucp_ep->flags & UCP_EP_FLAG_CLOSED);
        }
    } else if (ucp_ep->flags & UCP_EP_FLAG_LOCAL_CONNECTED) {
        /* if the EP is local connected, need to flush it from main thread first */
        ucp_ep_cm_remote_disconnect_progress(ucp_ep);
        ucp_ep_invoke_err_cb(ucp_ep, UCS_ERR_CONNECTION_RESET);
    } else if (ucp_ep->flags & UCP_EP_FLAG_CLOSE_REQ_VALID) {
        /* if the EP is not local connected, the EP has been closed and flushed,
           CM lane is disconnected, complete close request and destroy EP */
        ucs_assert(ucp_ep->flags & UCP_EP_FLAG_CLOSED);
        close_req = ucp_ep_ext_gen(ucp_ep)->close_req.req;
        ucp_ep_local_disconnect_progress(close_req);
    } else {
        ucs_warn("ep %p: unexpected state on disconnect, flags: 0x%u",
                 ucp_ep, ucp_ep->flags);
    }

    UCS_ASYNC_UNBLOCK(async);
    return 1;
}

static void ucp_cm_disconnect_cb(uct_ep_h uct_cm_ep, void *arg)
{
    ucp_ep_h ucp_ep            = arg;
    uct_worker_cb_id_t prog_id = UCS_CALLBACKQ_ID_NULL;

    ucs_trace("ep %p: CM remote disconnect callback invoked, flags 0x%x",
              ucp_ep, ucp_ep->flags);

    uct_worker_progress_register_safe(ucp_ep->worker->uct,
                                      ucp_ep_cm_disconnect_progress,
                                      ucp_ep, UCS_CALLBACKQ_FLAG_ONESHOT,
                                      &prog_id);
    ucp_worker_signal_internal(ucp_ep->worker);
}

ucs_status_t ucp_ep_client_cm_create_uct_ep(ucp_ep_h ucp_ep)
{
    ucp_wireup_ep_t *wireup_ep = ucp_ep_get_cm_wireup_ep(ucp_ep);
    ucp_worker_h worker        = ucp_ep->worker;
    uct_ep_params_t cm_lane_params;
    ucs_sock_addr_t remote_addr;
    size_t sockaddr_size;
    ucs_status_t status;
    uct_ep_h cm_ep;

    cm_lane_params.field_mask = UCT_EP_PARAM_FIELD_CM                         |
                                UCT_EP_PARAM_FIELD_USER_DATA                  |
                                UCT_EP_PARAM_FIELD_SOCKADDR                   |
                                UCT_EP_PARAM_FIELD_SOCKADDR_CB_FLAGS          |
                                UCT_EP_PARAM_FIELD_SOCKADDR_PACK_CB           |
                                UCT_EP_PARAM_FIELD_SOCKADDR_CONNECT_CB_CLIENT |
                                UCT_EP_PARAM_FIELD_SOCKADDR_DISCONNECT_CB;

    status = ucs_sockaddr_sizeof((struct sockaddr *)&wireup_ep->cm_remote_sockaddr,
                                 &sockaddr_size);
    if (status != UCS_OK) {
        return status;
    }

    remote_addr.addrlen               = sockaddr_size;
    remote_addr.addr                  = (struct sockaddr *)&wireup_ep->cm_remote_sockaddr;

    cm_lane_params.sockaddr           = &remote_addr;
    cm_lane_params.user_data          = ucp_ep;
    cm_lane_params.sockaddr_cb_flags  = UCT_CB_FLAG_ASYNC;
    cm_lane_params.sockaddr_pack_cb   = ucp_cm_client_priv_pack_cb;
    cm_lane_params.sockaddr_cb_client = ucp_cm_client_connect_cb;
    cm_lane_params.disconnect_cb      = ucp_cm_disconnect_cb;
    cm_lane_params.cm                 = worker->cms[wireup_ep->cm_idx].cm;

    status = uct_ep_create(&cm_lane_params, &cm_ep);
    if (status != UCS_OK) {
        /* coverity[leaked_storage] */
        return status;
    }

    ucp_wireup_ep_set_next_ep(&wireup_ep->super.super, cm_ep);
    ucs_trace("created cm_ep %p, wireup_ep %p, uct_ep %p, wireup_ep_from_uct_ep %p",
              cm_ep, wireup_ep, &wireup_ep->super.super, ucp_wireup_ep(&wireup_ep->super.super));
    return status;
}

ucs_status_t ucp_ep_client_cm_connect_start(ucp_ep_h ucp_ep,
                                            const ucp_ep_params_t *params)
{
    ucp_wireup_ep_t *wireup_ep = ucp_ep_get_cm_wireup_ep(ucp_ep);
    ucs_status_t status;

    wireup_ep->ep_init_flags = ucp_ep_init_flags(ucp_ep->worker, params);
    wireup_ep->cm_idx        = 0;

    /* save the address from the ep_params on the wireup_ep */
    status = ucs_sockaddr_copy((struct sockaddr *)&wireup_ep->cm_remote_sockaddr,
                               params->sockaddr.addr);
    if (status != UCS_OK) {
        return status;
    }

    status = ucp_ep_client_cm_create_uct_ep(ucp_ep);
    if (status != UCS_OK) {
        return status;
    }

    ucp_ep_flush_state_reset(ucp_ep);

    return UCS_OK;
}

static unsigned ucp_cm_server_conn_request_progress(void *arg)
{
    ucp_conn_request_h               conn_request = arg;
    ucp_listener_h                   listener     = conn_request->listener;
    ucp_worker_h                     worker       = listener->worker;
    ucp_ep_h                         ep;

    ucs_trace_func("listener %p, connect request %p", listener, conn_request);

    if (listener->conn_cb) {
        listener->conn_cb(conn_request, listener->arg);
        return 1;
    }

    UCS_ASYNC_BLOCK(&worker->async);
    ucp_ep_create_server_accept(worker, conn_request, &ep);
    UCS_ASYNC_UNBLOCK(&worker->async);
    return 1;
}

static ucp_rsc_index_t ucp_listener_get_cm_index(uct_listener_h listener,
                                                 ucp_worker_h worker)
{
    const ucp_rsc_index_t num_cms = ucp_worker_num_cm_cmpts(worker);
    ucp_rsc_index_t i;

    for (i = 0; i < num_cms; i++) {
        if (worker->cms[i].cm == listener->cm) {
            return i;
        }
    }

    return UCP_NULL_RESOURCE;
}

void ucp_cm_server_conn_request_cb(uct_listener_h listener, void *arg,
                                   const uct_cm_listener_conn_request_args_t
                                   *conn_req_args)
{
    ucp_listener_h ucp_listener = arg;
    ucp_worker_h worker         = ucp_listener->worker;
    uct_worker_cb_id_t prog_id  = UCS_CALLBACKQ_ID_NULL;
    ucp_conn_request_h ucp_conn_request;
    uct_conn_request_h conn_request;
    const uct_cm_remote_data_t *remote_data;
    ucp_rsc_index_t cm_idx;
    ucs_status_t status;
    char cm_name[UCT_TL_NAME_MAX];

    ucs_assert_always(ucs_test_all_flags(conn_req_args->field_mask,
                                         (UCT_CM_LISTENER_CONN_REQUEST_ARGS_FIELD_CONN_REQUEST |
                                          UCT_CM_LISTENER_CONN_REQUEST_ARGS_FIELD_REMOTE_DATA  |
                                          UCT_CM_LISTENER_CONN_REQUEST_ARGS_FIELD_DEV_NAME     |
                                          UCT_CM_LISTENER_CONN_REQUEST_ARGS_FIELD_CLIENT_ADDR)));

    conn_request = conn_req_args->conn_request;
    remote_data  = conn_req_args->remote_data;

    status = ucp_cm_remote_data_check(remote_data);
    if (status != UCS_OK) {
        goto err_reject;
    }

    cm_idx = ucp_listener_get_cm_index(listener, worker);
    if (cm_idx == UCP_NULL_RESOURCE) {
        ucs_error("failed to find listener's cm (%p) in local cms array",
                  listener->cm);
        goto err_reject;
    }

    ucs_debug("server received a connection request on the %s "
              "sockaddr transport (worker=%p cm=%p worker_cms_index=%d)",
              ucp_context_cm_name(worker->context, cm_idx, cm_name, UCT_TL_NAME_MAX),
              worker, listener->cm, cm_idx);

    ucp_conn_request = ucs_malloc(ucs_offsetof(ucp_conn_request_t, sa_data) +
                                  remote_data->conn_priv_data_length,
                                  "ucp_conn_request_h");
    if (ucp_conn_request == NULL) {
        ucs_error("failed to allocate connect request, rejecting connection "
                  "request %p on TL listener %p",
                  conn_request, listener);
        goto err_reject;
    }

    ucp_conn_request->remote_dev_addr = ucs_malloc(remote_data->dev_addr_length,
                                                   "remote device address");
    if (ucp_conn_request->remote_dev_addr == NULL) {
        ucs_error("failed to allocate device address, rejecting connection "
                  "request %p on TL listener %p",
                  conn_request, listener);
        goto err_free_ucp_conn_request;
    }

    ucp_conn_request->listener     = ucp_listener;
    ucp_conn_request->uct.listener = listener;
    ucp_conn_request->uct_req      = conn_request;
    ucp_conn_request->cm_idx       = cm_idx;

    status = ucs_sockaddr_copy((struct sockaddr *)&ucp_conn_request->client_address,
                               conn_req_args->client_address.addr);
    if (status != UCS_OK) {
        goto err_free_remote_dev_addr;
    }

    ucs_strncpy_safe(ucp_conn_request->dev_name, conn_req_args->dev_name,
                     UCT_DEVICE_NAME_MAX);
    memcpy(ucp_conn_request->remote_dev_addr, remote_data->dev_addr,
           remote_data->dev_addr_length);
    memcpy(&ucp_conn_request->sa_data, remote_data->conn_priv_data,
           remote_data->conn_priv_data_length);

    uct_worker_progress_register_safe(worker->uct,
                                      ucp_cm_server_conn_request_progress,
                                      ucp_conn_request,
                                      UCS_CALLBACKQ_FLAG_ONESHOT, &prog_id);

    /* If the worker supports the UCP_FEATURE_WAKEUP feature, signal the user so
     * that he can wake-up on this event */
    ucp_worker_signal_internal(worker);
    return;

err_free_remote_dev_addr:
    ucs_free(ucp_conn_request->remote_dev_addr);
err_free_ucp_conn_request:
    ucs_free(ucp_conn_request);
err_reject:
    status = uct_listener_reject(listener, conn_request);
    if (status != UCS_OK) {
        ucs_warn("failed to reject connect request %p on listener %p",
                 conn_request, listener);
    }
}

ucs_status_t
ucp_ep_cm_server_create_connected(ucp_worker_h worker, unsigned ep_init_flags,
                                  const ucp_unpacked_address_t *remote_addr,
                                  ucp_conn_request_h conn_request,
                                  ucp_ep_h *ep_p)
{
    uint64_t tl_bitmap = ucp_context_dev_tl_bitmap(worker->context,
                                                   conn_request->dev_name);
    ucp_ep_h ep;
    ucs_status_t status;

    /* Create and connect TL part */
    status = ucp_ep_create_to_worker_addr(worker, tl_bitmap, remote_addr,
                                          ep_init_flags,
                                          "conn_request on uct_listener", &ep);
    if (status != UCS_OK) {
        ucs_warn("server ep %p failed to connect to worker address on "
                 "device %s, tl_bitmap 0x%"PRIx64", status %s",
                 ep, conn_request->dev_name, tl_bitmap,
                 ucs_status_string(status));
        uct_listener_reject(conn_request->uct.listener, conn_request->uct_req);
        goto out;
    }

    status = ucp_wireup_connect_local(ep, remote_addr, NULL);
    if (status != UCS_OK) {
        ucs_warn("server ep %p failed to connect to remote address on "
                 "device %s, tl_bitmap 0x%"PRIx64", status %s",
                 ep, conn_request->dev_name, tl_bitmap,
                 ucs_status_string(status));
        uct_listener_reject(conn_request->uct.listener, conn_request->uct_req);
        ucp_ep_destroy_internal(ep);
        goto out;
    }

    status = ucp_ep_cm_connect_server_lane(ep, conn_request->uct.listener,
                                           conn_request->uct_req,
                                           conn_request->cm_idx);
    if (status != UCS_OK) {
        ucs_warn("server ep %p failed to connect CM lane on device %s, "
                 "tl_bitmap 0x%"PRIx64", status %s",
                 ep, conn_request->dev_name, tl_bitmap,
                 ucs_status_string(status));
        ucp_ep_destroy_internal(ep);
        goto out;
    }

    ep->flags                   |= UCP_EP_FLAG_LISTENER;
    ucp_ep_ext_gen(ep)->listener = conn_request->listener;
    ucp_ep_update_remote_id(ep, conn_request->sa_data.ep_id);
    ucp_listener_schedule_accept_cb(ep);
    *ep_p = ep;

out:
    ucs_free(conn_request->remote_dev_addr);
    ucs_free(conn_request);

    return status;
}

static ssize_t ucp_cm_server_priv_pack_cb(void *arg,
                                          const uct_cm_ep_priv_data_pack_args_t
                                          *pack_args, void *priv_data)
{
    ucp_wireup_sockaddr_data_t *sa_data = priv_data;
    ucp_ep_h ep                         = arg;
    ucp_worker_h worker                 = ep->worker;
    ucp_wireup_ep_t *cm_wireup_ep       = ucp_ep_get_cm_wireup_ep(ep);
    uint64_t tl_bitmap;
    void* ucp_addr;
    size_t ucp_addr_size;
    ucp_rsc_index_t rsc_index;
    ucp_rsc_index_t dev_index;
    ucs_status_t status;

    UCS_ASYNC_BLOCK(&worker->async);

    tl_bitmap = ucp_ep_get_tl_bitmap(ep);
    /* make sure that all lanes are created on correct device */
    ucs_assert_always(pack_args->field_mask &
                      UCT_CM_EP_PRIV_DATA_PACK_ARGS_FIELD_DEVICE_NAME);
    ucs_assert(!(tl_bitmap & ~ucp_context_dev_tl_bitmap(worker->context,
                                                        pack_args->dev_name)));

    status = ucp_address_pack(worker, ep, tl_bitmap,
                              UCP_ADDRESS_PACK_FLAG_IFACE_ADDR |
                              UCP_ADDRESS_PACK_FLAG_EP_ADDR, NULL,
                              &ucp_addr_size, &ucp_addr);
    if (status != UCS_OK) {
        goto out;
    }

    if (worker->cms[cm_wireup_ep->cm_idx].attr.max_conn_priv <
        (sizeof(*sa_data) + ucp_addr_size)) {
        status = UCS_ERR_BUFFER_TOO_SMALL;
        goto free_addr;
    }

    rsc_index = ucs_ffs64_safe(tl_bitmap);
    ucs_assert(rsc_index != UCP_NULL_RESOURCE);
    dev_index = worker->context->tl_rscs[rsc_index].dev_index;
    ucp_cm_priv_data_pack(sa_data, ep, dev_index, ucp_addr, ucp_addr_size);

free_addr:
    ucs_free(ucp_addr);
out:
    if (status == UCS_OK) {
        ep->flags |= UCP_EP_FLAG_LOCAL_CONNECTED;
    } else {
        ucp_worker_set_ep_failed(worker, ep,
                                 &ucp_ep_get_cm_wireup_ep(ep)->super.super,
                                 ucp_ep_get_cm_lane(ep), status);
    }

    UCS_ASYNC_UNBLOCK(&worker->async);

    return (status == UCS_OK) ? (sizeof(*sa_data) + ucp_addr_size) : status;
}

/*
 * The main thread progress part of connection establishment on server side
 */
static unsigned ucp_cm_server_conn_notify_progress(void *arg)
{
    ucp_ep_h ucp_ep = arg;

    UCS_ASYNC_BLOCK(&ucp_ep->worker->async);
    ucp_wireup_remote_connected(ucp_ep);
    UCS_ASYNC_UNBLOCK(&ucp_ep->worker->async);
    return 1;
}

/*
 * Async callback on a server side which notifies that client is connected.
 */
static void ucp_cm_server_conn_notify_cb(uct_ep_h ep, void *arg,
                                         const uct_cm_ep_server_conn_notify_args_t
                                         *notify_args)
{
    ucp_ep_h ucp_ep            = arg;
    uct_worker_cb_id_t prog_id = UCS_CALLBACKQ_ID_NULL;
    ucp_lane_index_t cm_lane;
    ucs_status_t status;

    ucs_assert_always(notify_args->field_mask &
                      UCT_CM_EP_SERVER_CONN_NOTIFY_ARGS_FIELD_STATUS);

    status = notify_args->status;

    if (status == UCS_OK) {
        uct_worker_progress_register_safe(ucp_ep->worker->uct,
                                          ucp_cm_server_conn_notify_progress,
                                          ucp_ep, UCS_CALLBACKQ_FLAG_ONESHOT,
                                          &prog_id);
        ucp_worker_signal_internal(ucp_ep->worker);
    } else {
        /* if reject is arrived on server side, then UCT does something wrong */
        ucs_assert(status != UCS_ERR_REJECTED);
        cm_lane = ucp_ep_get_cm_lane(ucp_ep);
        ucp_worker_set_ep_failed(ucp_ep->worker, ucp_ep,
                                 ucp_ep->uct_eps[cm_lane], cm_lane, status);
    }
}

ucs_status_t ucp_ep_cm_connect_server_lane(ucp_ep_h ep,
                                           uct_listener_h uct_listener,
                                           uct_conn_request_h uct_conn_req,
                                           ucp_rsc_index_t cm_idx)
{
    ucp_worker_h worker   = ep->worker;
    ucp_lane_index_t lane = ucp_ep_get_cm_lane(ep);
    uct_ep_params_t uct_ep_params;
    ucp_wireup_ep_t *cm_wireup_ep;
    char cm_name[UCT_TL_NAME_MAX];
    uct_ep_h uct_ep;
    ucs_status_t status;

    ucs_assert(lane != UCP_NULL_LANE);
    ucs_assert(ep->uct_eps[lane] == NULL);

    /* TODO: split CM and wireup lanes */
    status = ucp_wireup_ep_create(ep, &ep->uct_eps[lane]);
    if (status != UCS_OK) {
        ucs_warn("server ep %p failed to create wireup CM lane, status %s",
                 ep, ucs_status_string(status));
        uct_listener_reject(uct_listener, uct_conn_req);
        return status;
    }

    cm_wireup_ep         = ucs_derived_of(ep->uct_eps[lane], ucp_wireup_ep_t);
    cm_wireup_ep->cm_idx = cm_idx;

    /* create a server side CM endpoint */
    ucs_trace("server ep %p: uct_ep[%d], worker %p, cm_idx=%d, cm=%s",
              ep, lane, worker, cm_idx,
              ucp_context_cm_name(worker->context, cm_idx, cm_name, UCT_TL_NAME_MAX));
    uct_ep_params.field_mask = UCT_EP_PARAM_FIELD_CM                        |
                               UCT_EP_PARAM_FIELD_CONN_REQUEST              |
                               UCT_EP_PARAM_FIELD_USER_DATA                 |
                               UCT_EP_PARAM_FIELD_SOCKADDR_CB_FLAGS         |
                               UCT_EP_PARAM_FIELD_SOCKADDR_PACK_CB          |
                               UCT_EP_PARAM_FIELD_SOCKADDR_NOTIFY_CB_SERVER |
                               UCT_EP_PARAM_FIELD_SOCKADDR_DISCONNECT_CB;

    uct_ep_params.cm                 = worker->cms[cm_idx].cm;
    uct_ep_params.user_data          = ep;
    uct_ep_params.conn_request       = uct_conn_req;
    uct_ep_params.sockaddr_cb_flags  = UCT_CB_FLAG_ASYNC;
    uct_ep_params.sockaddr_pack_cb   = ucp_cm_server_priv_pack_cb;
    uct_ep_params.sockaddr_cb_server = ucp_cm_server_conn_notify_cb;
    uct_ep_params.disconnect_cb      = ucp_cm_disconnect_cb;

    status = uct_ep_create(&uct_ep_params, &uct_ep);
    if (status != UCS_OK) {
        /* coverity[leaked_storage] */
        return status;
    }

    ucp_wireup_ep_set_next_ep(ep->uct_eps[lane], uct_ep);
    return UCS_OK;
}

void ucp_ep_cm_disconnect_cm_lane(ucp_ep_h ucp_ep)
{
    uct_ep_h uct_cm_ep = ucp_ep_get_cm_uct_ep(ucp_ep);
    ucs_status_t status;

    ucs_assert_always(uct_cm_ep != NULL);
    /* No reason to try disconnect twice */
    ucs_assert(ucp_ep->flags & UCP_EP_FLAG_LOCAL_CONNECTED);
    ucs_assert(!(ucp_ep->flags & UCP_EP_FLAG_FAILED));

    ucp_ep->flags &= ~UCP_EP_FLAG_LOCAL_CONNECTED;
    /* this will invoke @ref ucp_cm_disconnect_cb on remote side */
    status = uct_ep_disconnect(uct_cm_ep, 0);
    if (status != UCS_OK) {
        ucs_warn("failed to disconnect CM lane %p of ep %p, %s", ucp_ep,
                  uct_cm_ep, ucs_status_string(status));
    }
}

ucp_request_t* ucp_ep_cm_close_request_get(ucp_ep_h ep)
{
    ucp_request_t *request = ucp_request_get(ep->worker);

    if (request == NULL) {
        ucs_error("failed to allocate close request for ep %p", ep);
        return NULL;
    }

    request->status  = UCS_OK;
    request->flags   = 0;
    request->send.ep = ep;
    request->send.flush.uct_flags = UCT_FLUSH_FLAG_LOCAL;

    return request;
}

static int ucp_cm_cbs_remove_filter(const ucs_callbackq_elem_t *elem, void *arg)
{
    ucp_cm_client_connect_progress_arg_t *client_connect_arg;

    if (elem->cb == ucp_cm_client_connect_progress) {
        client_connect_arg = elem->arg;
        if (client_connect_arg->ucp_ep == arg) {
            ucp_cm_client_connect_prog_arg_free(client_connect_arg);
            return 1;
        } else {
            return 0;
        }
    } else if ((elem->cb == ucp_ep_cm_disconnect_progress) ||
               (elem->cb == ucp_cm_server_conn_notify_progress)) {
        return arg == elem->arg;
    } else {
        return 0;
    }
}

void ucp_ep_cm_slow_cbq_cleanup(ucp_ep_h ep)
{
    ucs_callbackq_remove_if(&ep->worker->uct->progress_q,
                            ucp_cm_cbs_remove_filter, ep);
}<|MERGE_RESOLUTION|>--- conflicted
+++ resolved
@@ -186,35 +186,8 @@
 
 static void uct_wireup_cm_tmp_ep_cleanup(ucp_ep_h tmp_ep, ucs_queue_head_t *queue)
 {
-<<<<<<< HEAD
     ucp_lane_index_t lane_idx;
     uct_ep_h uct_ep;
-=======
-    ucp_wireup_sockaddr_data_t *sa_data = priv_data;
-    ucp_ep_h ep                         = arg;
-    ucp_worker_h worker                 = ep->worker;
-    uct_cm_h cm                         = worker->cms[/*cm_idx = */ 0].cm;
-    ucp_rsc_index_t dev_index           = UCP_NULL_RESOURCE;
-    ucp_ep_config_key_t key;
-    uint64_t tl_bitmap;
-    ucp_wireup_ep_t *cm_wireup_ep;
-    uct_cm_attr_t cm_attr;
-    void* ucp_addr;
-    size_t ucp_addr_size;
-    ucs_status_t status;
-    ucp_lane_index_t lane_idx;
-    ucp_rsc_index_t rsc_idx;
-    const char *dev_name;
-    ucp_ep_h tmp_ep;
-    uint8_t path_index;
-
-    UCS_ASYNC_BLOCK(&worker->async);
-
-    ucs_assert_always(pack_args->field_mask &
-                      UCT_CM_EP_PRIV_DATA_PACK_ARGS_FIELD_DEVICE_NAME);
-
-    dev_name = pack_args->dev_name;
->>>>>>> 5fd023de
 
     if (tmp_ep == NULL) {
         return;
@@ -250,10 +223,9 @@
     ucp_worker_h worker = ep->worker;
     ucp_ep_h tmp_ep     = ucp_ep_get_cm_wireup_ep(ep)->tmp_ep;
     ucs_status_t status = UCS_ERR_NO_RESOURCE;
-    uct_ep_params_t tl_ep_params;
     ucp_lane_index_t lane_idx;
     ucp_rsc_index_t rsc_idx;
-    uct_ep_h tl_ep;
+    uint8_t path_index;
 
     *tl_bitmap = 0;
     for (lane_idx = 0; lane_idx < ucp_ep_num_lanes(tmp_ep); ++lane_idx) {
@@ -289,7 +261,6 @@
     }
 
 out:
-    /* coverity[leaked_storage] */
     return status;
 }
 
