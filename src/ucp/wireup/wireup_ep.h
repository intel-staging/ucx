--- conflicted
+++ resolved
@@ -104,17 +104,15 @@
 
 ucs_status_t ucp_wireup_ep_progress_pending(uct_pending_req_t *self);
 
-<<<<<<< HEAD
 void
 ucp_wireup_ep_pending_purge_common(ucp_wireup_ep_t *wireup_ep,
                                    uct_pending_purge_callback_t wireup_msg_cb,
                                    void *wireup_msg_arg,
                                    uct_pending_purge_callback_t user_msg_cb,
                                    void *user_msg_arg);
-=======
+
 void ucp_wireup_ep_replay_pending_requests(ucp_ep_h ucp_ep,
                                            ucs_queue_head_t *tmp_pending_queue);
->>>>>>> 33cdcf58
 
 ucp_wireup_ep_t *ucp_wireup_ep(uct_ep_h uct_ep);
 
