--- conflicted
+++ resolved
@@ -221,85 +221,15 @@
 
         /* Event notification */
 #define UCT_IFACE_FLAG_WAKEUP         UCS_BIT(46) /**< Event notification supported */
+
+        /* Tag matching operations */
+#define UCT_IFACE_FLAG_TAG_EAGER_SHORT UCS_BIT(47) /**< Hardware tag matching short eager support */
+#define UCT_IFACE_FLAG_TAG_EAGER_BCOPY UCS_BIT(48) /**< Hardware tag matching bcopy eager support */
+#define UCT_IFACE_FLAG_TAG_EAGER_ZCOPY UCS_BIT(49) /**< Hardware tag matching zcopy eager support */
+#define UCT_IFACE_FLAG_TAG_RNDV_ZCOPY  UCS_BIT(50) /**< Hardware tag matching rendezvous zcopy support */
 /**
  * @}
  */
-<<<<<<< HEAD
-=======
-enum {
-    /* Active message capabilities */
-    UCT_IFACE_FLAG_AM_SHORT       = UCS_BIT(0), /**< Short active message */
-    UCT_IFACE_FLAG_AM_BCOPY       = UCS_BIT(1), /**< Buffered active message */
-    UCT_IFACE_FLAG_AM_ZCOPY       = UCS_BIT(2), /**< Zero-copy active message */
-
-    UCT_IFACE_FLAG_PENDING        = UCS_BIT(3), /**< Pending operations */
-
-    /* PUT capabilities */
-    UCT_IFACE_FLAG_PUT_SHORT      = UCS_BIT(4), /**< Short put */
-    UCT_IFACE_FLAG_PUT_BCOPY      = UCS_BIT(5), /**< Buffered put */
-    UCT_IFACE_FLAG_PUT_ZCOPY      = UCS_BIT(6), /**< Zero-copy put */
-
-    /* GET capabilities */
-    UCT_IFACE_FLAG_GET_SHORT      = UCS_BIT(8), /**< Short get */
-    UCT_IFACE_FLAG_GET_BCOPY      = UCS_BIT(9), /**< Buffered get */
-    UCT_IFACE_FLAG_GET_ZCOPY      = UCS_BIT(10), /**< Zero-copy get */
-
-    /* Atomic operations capabilities */
-    UCT_IFACE_FLAG_ATOMIC_ADD32   = UCS_BIT(16), /**< 32bit atomic add */
-    UCT_IFACE_FLAG_ATOMIC_ADD64   = UCS_BIT(17), /**< 64bit atomic add */
-    UCT_IFACE_FLAG_ATOMIC_FADD32  = UCS_BIT(18), /**< 32bit atomic fetch-and-add */
-    UCT_IFACE_FLAG_ATOMIC_FADD64  = UCS_BIT(19), /**< 64bit atomic fetch-and-add */
-    UCT_IFACE_FLAG_ATOMIC_SWAP32  = UCS_BIT(20), /**< 32bit atomic swap */
-    UCT_IFACE_FLAG_ATOMIC_SWAP64  = UCS_BIT(21), /**< 64bit atomic swap */
-    UCT_IFACE_FLAG_ATOMIC_CSWAP32 = UCS_BIT(22), /**< 32bit atomic compare-and-swap */
-    UCT_IFACE_FLAG_ATOMIC_CSWAP64 = UCS_BIT(23), /**< 64bit atomic compare-and-swap */
-
-    /* Atomic operations domain */
-    UCT_IFACE_FLAG_ATOMIC_CPU     = UCS_BIT(30), /**< Atomic communications are consistent
-                                                      with respect to CPU operations. */
-    UCT_IFACE_FLAG_ATOMIC_DEVICE  = UCS_BIT(31), /**< Atomic communications are consistent
-                                                      only with respect to other atomics
-                                                      on the same device. */
-
-    /* Error handling capabilities */
-    UCT_IFACE_FLAG_ERRHANDLE_SHORT_BUF    = UCS_BIT(32), /**< Invalid buffer for short operation */
-    UCT_IFACE_FLAG_ERRHANDLE_BCOPY_BUF    = UCS_BIT(33), /**< Invalid buffer for buffered operation */
-    UCT_IFACE_FLAG_ERRHANDLE_ZCOPY_BUF    = UCS_BIT(34), /**< Invalid buffer for zero copy operation */
-    UCT_IFACE_FLAG_ERRHANDLE_AM_ID        = UCS_BIT(35), /**< Invalid AM id on remote */
-    UCT_IFACE_FLAG_ERRHANDLE_REMOTE_MEM   = UCS_BIT(36), /**< Remote memory access */
-    UCT_IFACE_FLAG_ERRHANDLE_BCOPY_LEN    = UCS_BIT(37), /**< Invalid length for buffered operation */
-    UCT_IFACE_FLAG_ERRHANDLE_PEER_FAILURE = UCS_BIT(38), /**< Remote peer failures/outage */
-
-    /* Connection establishment */
-    UCT_IFACE_FLAG_CONNECT_TO_IFACE = UCS_BIT(40), /**< Supports connecting to interface */
-    UCT_IFACE_FLAG_CONNECT_TO_EP    = UCS_BIT(41), /**< Supports connecting to specific endpoint */
-
-    /* Special transport flags */
-    UCT_IFACE_FLAG_AM_DUP           = UCS_BIT(43), /**< Active messages may be received with duplicates
-                                                        This happens if the transport does not keep enough
-                                                        information to detect retransmissions */
-
-    /* Active message callback invocation */
-    UCT_IFACE_FLAG_AM_CB_SYNC       = UCS_BIT(44), /**< Interface supports setting active message callback
-                                                        which is invoked only from the calling context of
-                                                        uct_worker_progress() */
-    UCT_IFACE_FLAG_AM_CB_ASYNC      = UCS_BIT(45), /**< Interface supports setting active message callback
-                                                        which will be invoked within a reasonable amount of
-                                                        time if uct_worker_progress() is not being called.
-                                                        The callback can be invoked from any progress context
-                                                        and it may also be invoked when uct_worker_progress()
-                                                        is called. */
-
-    /* Event notification */
-    UCT_IFACE_FLAG_WAKEUP = UCS_BIT(46), /**< Event notification supported */
-
-    /* Tag matching operations */
-    UCT_IFACE_FLAG_TAG_EAGER_SHORT = UCS_BIT(47),  /**< Hardware tag matching short eager support */
-    UCT_IFACE_FLAG_TAG_EAGER_BCOPY = UCS_BIT(48),  /**< Hardware tag matching bcopy eager support */
-    UCT_IFACE_FLAG_TAG_EAGER_ZCOPY = UCS_BIT(49),  /**< Hardware tag matching zcopy eager support */
-    UCT_IFACE_FLAG_TAG_RNDV_ZCOPY  = UCS_BIT(50)   /**< Hardware tag matching rendezvous zcopy support */
-};
->>>>>>> ebe08baa
 
 
 /**
@@ -398,9 +328,6 @@
                                               @anchor uct_iface_attr_cap_am_max_iov */
         } am;                            /**< Attributes for AM operations */
 
-<<<<<<< HEAD
-        uint64_t             flags;      /**< Flags from @ref UCT_RESOURCE_IFACE_CAP */
-=======
         struct {
             struct {
                 size_t       min_recv;   /**< Minimal allowed length of posted receive buffer */
@@ -431,8 +358,7 @@
             } rndv;                      /**< Attributes related to rendezvous protocol */
         } tag;                           /**< Attributes for TAG operations */
 
-        uint64_t             flags;      /**< Flags from UCT_IFACE_FLAG_xx */
->>>>>>> ebe08baa
+        uint64_t             flags;      /**< Flags from @ref UCT_RESOURCE_IFACE_CAP */
     } cap;                               /**< Interface capabilities */
 
     size_t                   device_addr_len;/**< Size of device address */
