--- conflicted
+++ resolved
@@ -135,13 +135,8 @@
     ucs_config_global_list_entry_t          md_config;          /**< MD configuration entry */
     ucs_list_link_t                         tl_list;            /**< List of transports */
     ucs_list_link_t                         list;               /**< Entry in global list of components */
-<<<<<<< HEAD
-    uint64_t                                flags;              /**< Flags as defined
-                                                                     by UCT_COMPONENT_FLAG_xx */
-=======
     uint64_t                                flags;              /**< Flags as defined by 
                                                                      UCT_COMPONENT_FLAG_xx */
->>>>>>> 028b983a
 };
 
 
