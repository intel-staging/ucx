/**
* Copyright (C) Mellanox Technologies Ltd. 2001-2018.  ALL RIGHTS RESERVED.
*
* See file LICENSE for terms.
*/


#include "rc_mlx5.inl"

#include <uct/api/uct.h>
#include <uct/ib/rc/base/rc_iface.h>


#if HAVE_IBV_EXP_DM
/* uct_mlx5_dm_va is used to get pointer to DM mapped into process address space */
typedef struct uct_mlx5_dm_va {
    struct ibv_exp_dm  ibv_dm;
    size_t             length;
    uint64_t           *start_va;
} uct_mlx5_dm_va_t;
#endif


ucs_config_field_t uct_rc_mlx5_common_config_table[] = {
  {"RC_", "", NULL,
   ucs_offsetof(uct_rc_mlx5_iface_common_config_t, super),
   UCS_CONFIG_TYPE_TABLE(uct_rc_iface_config_table)},

  {"", "", NULL,
   ucs_offsetof(uct_rc_mlx5_iface_common_config_t, mlx5_common),
   UCS_CONFIG_TYPE_TABLE(uct_ib_mlx5_iface_config_table)},

  {"TX_MAX_BB", "-1",
   "Limits the number of outstanding WQE building blocks. The actual limit is\n"
   "a minimum between this value and the number of building blocks in the TX QP.\n"
   "-1 means no limit.",
   ucs_offsetof(uct_rc_mlx5_iface_common_config_t, tx_max_bb), UCS_CONFIG_TYPE_UINT},

  {"TM_ENABLE", "n",
   "Enable HW tag matching",
   ucs_offsetof(uct_rc_mlx5_iface_common_config_t, tm.enable), UCS_CONFIG_TYPE_BOOL},

  {"TM_LIST_SIZE", "1024",
   "Limits the number of tags posted to the HW for matching. The actual limit \n"
   "is a minimum between this value and the maximum value supported by the HW. \n"
   "-1 means no limit.",
   ucs_offsetof(uct_rc_mlx5_iface_common_config_t, tm.list_size), UCS_CONFIG_TYPE_UINT},

  {"TM_MAX_BCOPY", "48k",
   "Maximal size of copy-out sends when tag-matching offload is enabled",
   ucs_offsetof(uct_rc_mlx5_iface_common_config_t, tm.max_bcopy), UCS_CONFIG_TYPE_MEMUNITS},

  {NULL}
};


unsigned uct_rc_mlx5_iface_srq_post_recv(uct_rc_iface_t *iface, uct_ib_mlx5_srq_t *srq)
{
    uct_ib_mlx5_srq_seg_t *seg;
    uct_ib_iface_recv_desc_t *desc;
    uint16_t count, index, next_index;
    void *hdr;

    /* Make sure the union is right */
    UCS_STATIC_ASSERT(ucs_offsetof(uct_ib_mlx5_srq_seg_t, mlx5_srq.next_wqe_index) ==
                      ucs_offsetof(uct_ib_mlx5_srq_seg_t, srq.next_wqe_index));
    UCS_STATIC_ASSERT(ucs_offsetof(uct_ib_mlx5_srq_seg_t, dptr) ==
                      sizeof(struct mlx5_wqe_srq_next_seg));

    ucs_assert(UCS_CIRCULAR_COMPARE16(srq->ready_idx, <=, srq->free_idx));

    index = srq->ready_idx;
    for (;;) {
        next_index = index + 1;
        seg = uct_ib_mlx5_srq_get_wqe(srq, next_index & srq->mask);
        if (UCS_CIRCULAR_COMPARE16(next_index, >, srq->free_idx)) {
            if (!seg->srq.free) {
                break;
            }

            ucs_assert(next_index == (uint16_t)(srq->free_idx + 1));
            seg->srq.free  = 0;
            srq->free_idx  = next_index;
        }

        if (seg->srq.desc == NULL) {
            UCT_TL_IFACE_GET_RX_DESC(&iface->super.super, &iface->rx.mp,
                                     desc, break);

            /* Set receive data segment pointer. Length is pre-initialized. */
            hdr            = uct_ib_iface_recv_desc_hdr(&iface->super, desc);
            seg->srq.desc  = desc;
            seg->dptr.lkey = htonl(desc->lkey);
            seg->dptr.addr = htobe64((uintptr_t)hdr);
            VALGRIND_MAKE_MEM_NOACCESS(hdr, iface->super.config.seg_size);
        }

        index = next_index;
    }

    count = index - srq->sw_pi;
    ucs_assert(iface->rx.srq.available >= count);

    if (count > 0) {
        srq->ready_idx           = index;
        srq->sw_pi               = index;
        iface->rx.srq.available -= count;
        ucs_memory_cpu_store_fence();
        *srq->db = htonl(srq->sw_pi);
        ucs_assert(uct_ib_mlx5_srq_get_wqe(srq, srq->mask)->srq.next_wqe_index == 0);
    }
    return count;
}

void uct_rc_mlx5_iface_common_prepost_recvs(uct_rc_mlx5_iface_common_t *iface)
{
    iface->super.rx.srq.available = iface->super.rx.srq.quota;
    iface->super.rx.srq.quota     = 0;
    uct_rc_mlx5_iface_srq_post_recv(&iface->super, &iface->rx.srq);
}

#define UCT_RC_MLX5_DEFINE_ATOMIC_LE_HANDLER(_bits) \
    void \
    uct_rc_mlx5_common_atomic##_bits##_le_handler(uct_rc_iface_send_op_t *op, \
                                                  const void *resp) \
    { \
        uct_rc_iface_send_desc_t *desc = ucs_derived_of(op, uct_rc_iface_send_desc_t); \
        uint##_bits##_t *dest        = desc->super.buffer; \
        const uint##_bits##_t *value = resp; \
        \
        VALGRIND_MAKE_MEM_DEFINED(value, sizeof(*value)); \
        if (resp == (desc + 1)) { \
            *dest = *value; /* response in desc buffer */ \
        } else if (_bits == 32) { \
            *dest = ntohl(*value);  /* response in CQE as 32-bit value */ \
        } else if (_bits == 64) { \
            *dest = be64toh(*value); /* response in CQE as 64-bit value */ \
        } \
        \
        uct_invoke_completion(desc->super.user_comp, UCS_OK); \
        ucs_mpool_put(desc); \
    }

UCT_RC_MLX5_DEFINE_ATOMIC_LE_HANDLER(32)
UCT_RC_MLX5_DEFINE_ATOMIC_LE_HANDLER(64)

#if IBV_HW_TM
#  if ENABLE_STATS
static ucs_stats_class_t uct_rc_mlx5_tag_stats_class = {
    .name = "tag",
    .num_counters = UCT_RC_MLX5_STAT_TAG_LAST,
    .counter_names = {
        [UCT_RC_MLX5_STAT_TAG_RX_EXP]            = "rx_exp",
        [UCT_RC_MLX5_STAT_TAG_RX_EAGER_UNEXP]    = "rx_unexp_eager",
        [UCT_RC_MLX5_STAT_TAG_RX_RNDV_UNEXP]     = "rx_unexp_rndv",
        [UCT_RC_MLX5_STAT_TAG_RX_RNDV_REQ_EXP]   = "rx_exp_rndv_req",
        [UCT_RC_MLX5_STAT_TAG_RX_RNDV_REQ_UNEXP] = "rx_unexp_rndv_req",
        [UCT_RC_MLX5_STAT_TAG_RX_RNDV_FIN]       = "rx_rndv_fin",
        [UCT_RC_MLX5_STAT_TAG_LIST_ADD]          = "tx_add_op",
        [UCT_RC_MLX5_STAT_TAG_LIST_DEL]          = "tx_del_op",
        [UCT_RC_MLX5_STAT_TAG_LIST_SYNC]         = "tx_sync_op"
    }
};
#  endif

static struct ibv_qp *
uct_rc_mlx5_get_cmd_qp(uct_rc_mlx5_iface_common_t *iface)
{
#if HAVE_STRUCT_MLX5_SRQ_CMD_QP
    iface->tm.cmd_qp = NULL;
    return uct_dv_get_cmd_qp(iface->super.rx.srq.srq);
#else
    uct_ib_md_t *md = uct_ib_iface_md(&iface->super.super);
    struct ibv_qp_init_attr qp_init_attr = {};
    struct ibv_qp_attr qp_attr = {};
    uct_ib_device_t *ibdev = &md->dev;
    struct ibv_port_attr *port_attr;
    struct ibv_qp *qp;
    uint8_t port_num;
    int ret;

    port_num  = ibdev->first_port;
    port_attr = uct_ib_device_port_attr(ibdev, port_num);

    qp_init_attr.qp_type             = IBV_QPT_RC;
    qp_init_attr.send_cq             = iface->super.super.cq[UCT_IB_DIR_RX];
    qp_init_attr.recv_cq             = iface->super.super.cq[UCT_IB_DIR_RX];
    qp_init_attr.cap.max_send_sge    = 1;
    qp_init_attr.srq                 = iface->super.rx.srq.srq;
    qp_init_attr.cap.max_send_wr     = iface->tm.cmd_qp_len;

    qp = ibv_create_qp(md->pd, &qp_init_attr);
    if (qp == NULL) {
        ucs_error("failed to create TM control QP: %m");
        goto err;
    }


    /* Modify QP to INIT state */
    qp_attr.qp_state                 = IBV_QPS_INIT;
    qp_attr.port_num                 = port_num;
    ret = ibv_modify_qp(qp, &qp_attr,
                        IBV_QP_STATE | IBV_QP_PKEY_INDEX | IBV_QP_PORT | IBV_QP_ACCESS_FLAGS);
    if (ret) {
        ucs_error("Failed to modify TM control QP to INIT: %m");
        goto err_destroy_qp;
    }

    /* Modify to RTR */
    qp_attr.qp_state                 = IBV_QPS_RTR;
    qp_attr.dest_qp_num              = qp->qp_num;
    qp_attr.path_mtu                 = IBV_MTU_512;
    qp_attr.ah_attr.port_num         = port_num;
    qp_attr.ah_attr.dlid             = port_attr->lid;
    qp_attr.ah_attr.is_global        = 1;
    qp_attr.ah_attr.grh.dgid         = iface->super.super.gid;
    ret = ibv_modify_qp(qp, &qp_attr,
                        IBV_QP_STATE | IBV_QP_AV | IBV_QP_PATH_MTU | IBV_QP_DEST_QPN |
                        IBV_QP_RQ_PSN | IBV_QP_MAX_DEST_RD_ATOMIC | IBV_QP_MIN_RNR_TIMER);
    if (ret) {
        ucs_error("Failed to modify TM control QP to RTR: %m");
        goto err_destroy_qp;
    }

    /* Modify to RTS */
    qp_attr.qp_state                 = IBV_QPS_RTS;
    ret = ibv_modify_qp(qp, &qp_attr,
                        IBV_QP_STATE | IBV_QP_TIMEOUT | IBV_QP_RETRY_CNT |
                        IBV_QP_RETRY_CNT | IBV_QP_RNR_RETRY | IBV_QP_SQ_PSN |
                        IBV_QP_MAX_QP_RD_ATOMIC);
    if (ret) {
        ucs_error("Failed to modify TM control QP to RTS: %m");
        goto err_destroy_qp;
    }

    iface->tm.cmd_qp = qp;
    return qp;

err_destroy_qp:
    ibv_destroy_qp(qp);
err:
    return NULL;
#endif
}
#endif

ucs_status_t
uct_rc_mlx5_iface_common_tag_init(uct_rc_mlx5_iface_common_t *iface,
                                  uct_rc_mlx5_iface_common_config_t *config)
{
    ucs_status_t status = UCS_OK;
#if IBV_HW_TM
    struct ibv_qp *cmd_qp;
    int i;

    if (!UCT_RC_MLX5_TM_ENABLED(iface)) {
        return UCS_OK;
    }

    cmd_qp = uct_rc_mlx5_get_cmd_qp(iface);
    if (!cmd_qp) {
        status = UCS_ERR_NO_DEVICE;
        goto err_tag_cleanup;
    }

    status = uct_ib_mlx5_txwq_init(iface->super.super.super.worker,
                                   iface->tx.mmio_mode,
                                   &iface->tm.cmd_wq.super, cmd_qp);
    if (status != UCS_OK) {
        goto err_tag_cleanup;
    }

    iface->tm.cmd_wq.qp_num   = cmd_qp->qp_num;
    iface->tm.cmd_wq.ops_mask = iface->tm.cmd_qp_len - 1;
    iface->tm.cmd_wq.ops_head = iface->tm.cmd_wq.ops_tail = 0;
    iface->tm.cmd_wq.ops      = ucs_calloc(iface->tm.cmd_qp_len,
                                           sizeof(uct_rc_mlx5_srq_op_t),
                                           "srq tag ops");
    if (iface->tm.cmd_wq.ops == NULL) {
        ucs_error("Failed to allocate memory for srq tm ops array");
        status = UCS_ERR_NO_MEMORY;
        goto err_tag_cleanup;
    }

    iface->tm.list = ucs_calloc(iface->tm.num_tags + 1,
                                sizeof(uct_rc_mlx5_tag_entry_t), "tm list");
    if (iface->tm.list == NULL) {
        ucs_error("Failed to allocate memory for tag matching list");
        status = UCS_ERR_NO_MEMORY;
        goto err_cmd_wq_free;
    }

    for (i = 0; i < iface->tm.num_tags; ++i) {
        iface->tm.list[i].next = &iface->tm.list[i + 1];
    }

    iface->tm.head = &iface->tm.list[0];
    iface->tm.tail = &iface->tm.list[i];

    status = UCS_STATS_NODE_ALLOC(&iface->tm.stats, &uct_rc_mlx5_tag_stats_class,
                                  iface->stats);
    if (status != UCS_OK) {
        ucs_error("Failed to allocate tag stats: %s", ucs_status_string(status));
        goto err_cmd_wq_free;
    }

    return UCS_OK;

err_cmd_wq_free:
    ucs_free(iface->tm.cmd_wq.ops);
err_tag_cleanup:
    uct_rc_mlx5_tag_cleanup(iface);
#endif

    return status;
}

void uct_rc_mlx5_iface_common_tag_cleanup(uct_rc_mlx5_iface_common_t *iface)
{
    if (UCT_RC_MLX5_TM_ENABLED(iface)) {
        if (iface->tm.cmd_qp) {
            ibv_destroy_qp(iface->tm.cmd_qp);
        }
        uct_ib_mlx5_txwq_cleanup(&iface->tm.cmd_wq.super);
        ucs_free(iface->tm.list);
        ucs_free(iface->tm.cmd_wq.ops);
        uct_rc_mlx5_tag_cleanup(iface);
    }
}

#if IBV_HW_TM
static void uct_rc_mlx5_release_desc(uct_recv_desc_t *self, void *desc)
{
    uct_rc_mlx5_release_desc_t *release = ucs_derived_of(self,
                                                         uct_rc_mlx5_release_desc_t);
    void *ib_desc = (char*)desc - release->offset;
    ucs_mpool_put_inline(ib_desc);
}

/* tag is passed as parameter, because some (but not all!) transports may need
 * to translate TMH to LE */
ucs_status_t uct_rc_mlx5_handle_rndv(uct_rc_mlx5_iface_common_t *iface,
                                     struct ibv_tmh *tmh, uct_tag_t tag,
                                     unsigned byte_len)
{
    uct_rc_mlx5_tmh_priv_data_t *priv = (uct_rc_mlx5_tmh_priv_data_t*)tmh->reserved;
    uct_ib_md_t *ib_md                = uct_ib_iface_md(&iface->super.super);
    struct ibv_rvh *rvh;
    unsigned tm_hdrs_len;
    unsigned rndv_usr_hdr_len;
    size_t rndv_data_len;
    void *rndv_usr_hdr;
    void *rb;
    char packed_rkey[UCT_MD_COMPONENT_NAME_MAX + UCT_IB_MD_PACKED_RKEY_SIZE];

    rvh = (struct ibv_rvh*)(tmh + 1);

    /* RC uses two headers: TMH + RVH, DC uses three: TMH + RVH + RAVH.
     * So, get actual RNDV hdrs len from offsets. */
    tm_hdrs_len = sizeof(*tmh) +
                  (iface->tm.rndv_desc.offset - iface->tm.eager_desc.offset);

    rndv_usr_hdr     = (char*)tmh + tm_hdrs_len;
    rndv_usr_hdr_len = byte_len - tm_hdrs_len;
    rndv_data_len    = ntohl(rvh->len);

    /* Private TMH data may contain the first bytes of the user header, so it
       needs to be copied before that. Thus, either RVH (rc) or RAVH (dc)
       will be overwritten. That's why we saved rvh->length before. */
    ucs_assert(priv->length <= UCT_RC_MLX5_TMH_PRIV_LEN);

    memcpy((char*)rndv_usr_hdr - priv->length, &priv->data, priv->length);

    /* Create "packed" rkey to pass it in the callback */
    rb = uct_md_fill_md_name(&ib_md->super, packed_rkey);
    uct_ib_md_pack_rkey(ntohl(rvh->rkey), UCT_IB_INVALID_RKEY, rb);

    /* Do not pass flags to cb, because rkey is allocated on stack */
    return iface->tm.rndv_unexp.cb(iface->tm.rndv_unexp.arg, 0, tag,
                                   (char *)rndv_usr_hdr - priv->length,
                                   rndv_usr_hdr_len + priv->length,
                                   be64toh(rvh->va), rndv_data_len,
                                   packed_rkey);
}
#endif

#if HAVE_IBV_EXP_DM
static ucs_status_t
uct_rc_mlx5_iface_common_dm_mpool_chunk_malloc(ucs_mpool_t *mp, size_t *size_p, void **chunk_p)
{
    ucs_status_t status;

    status = ucs_mpool_chunk_malloc(mp, size_p, chunk_p);
    if (status == UCS_OK) {
        memset(*chunk_p, 0, *size_p);
    }

    return status;
}

static void uct_rc_mlx5_iface_common_dm_mp_obj_init(ucs_mpool_t *mp, void *obj, void *chunk)
{
    uct_mlx5_dm_data_t *dm         = ucs_container_of(mp, uct_mlx5_dm_data_t, mp);
    uct_rc_iface_send_desc_t* desc = (uct_rc_iface_send_desc_t*)obj;

    ucs_assert(desc->super.buffer == NULL);
    ucs_assert(dm->seg_attached < dm->seg_count);

    desc->lkey          = dm->mr->lkey;
    desc->super.buffer  = UCS_PTR_BYTE_OFFSET(dm->start_va, dm->seg_attached * dm->seg_len);
    desc->super.handler = (uct_rc_send_handler_t)ucs_mpool_put;
    dm->seg_attached++;
}

static ucs_mpool_ops_t uct_dm_iface_mpool_ops = {
    .chunk_alloc   = uct_rc_mlx5_iface_common_dm_mpool_chunk_malloc,
    .chunk_release = ucs_mpool_chunk_free,
    .obj_init      = uct_rc_mlx5_iface_common_dm_mp_obj_init,
    .obj_cleanup   = NULL
};


static int uct_rc_mlx5_iface_common_dm_device_cmp(uct_mlx5_dm_data_t *dm_data,
                                                  uct_rc_iface_t *iface,
                                                  const uct_ib_mlx5_iface_config_t *config)
{
    uct_ib_device_t *dev = uct_ib_iface_device(&iface->super);

    return dm_data->device->ibv_context == dev->ibv_context;
}

static ucs_status_t
uct_rc_mlx5_iface_common_dm_tl_init(uct_mlx5_dm_data_t *data,
                                    uct_rc_iface_t *iface,
                                    const uct_ib_mlx5_iface_config_t *config)
{
    ucs_status_t status;
    struct ibv_exp_alloc_dm_attr dm_attr;
    struct ibv_exp_reg_mr_in mr_in;

    data->seg_len      = ucs_min(ucs_align_up(config->dm.seg_len,
                                              sizeof(uct_rc_mlx5_dm_copy_data_t)),
                                 iface->super.config.seg_size);
    data->seg_count    = config->dm.count;
    data->seg_attached = 0;
    data->device       = uct_ib_iface_device(&iface->super);

    dm_attr.length     = data->seg_len * data->seg_count;
    dm_attr.comp_mask  = 0;
    data->dm           = ibv_exp_alloc_dm(data->device->ibv_context, &dm_attr);

    if (data->dm == NULL) {
        /* TODO: prompt warning? */
        ucs_debug("ibv_exp_alloc_dm(dev=%s length=%zu) failed: %m",
                  uct_ib_device_name(data->device), dm_attr.length);
        return UCS_ERR_NO_RESOURCE;
    }

    memset(&mr_in, 0, sizeof(mr_in));
    mr_in.pd           = uct_ib_iface_md(&iface->super)->pd;
    mr_in.comp_mask    = IBV_EXP_REG_MR_DM;
    mr_in.dm           = data->dm;
    mr_in.length       = dm_attr.length;
    data->mr           = ibv_exp_reg_mr(&mr_in);
    if (data->mr == NULL) {
        ucs_warn("ibv_exp_reg_mr() error - On Device Memory registration failed, %d %m", errno);
        status = UCS_ERR_NO_RESOURCE;
        goto failed_mr;
    }

    data->start_va = ((uct_mlx5_dm_va_t*)data->dm)->start_va;

    status = ucs_mpool_init(&data->mp, 0,
                            sizeof(uct_rc_iface_send_desc_t), 0, UCS_SYS_CACHE_LINE_SIZE,
                            data->seg_count, data->seg_count,
                            &uct_dm_iface_mpool_ops, "mlx5_dm_desc");
    if (status != UCS_OK) {
        goto failed_mpool;
    }

    /* DM initialization may fail due to any reason, just
     * free resources & continue without DM */
    return UCS_OK;

failed_mpool:
    ibv_dereg_mr(data->mr);
failed_mr:
    ibv_exp_free_dm(data->dm);
    data->dm = NULL;
    return status;
}

static void uct_rc_mlx5_iface_common_dm_tl_cleanup(uct_mlx5_dm_data_t *data)
{
    ucs_assert(data->dm != NULL);
    ucs_assert(data->mr != NULL);

    ucs_mpool_cleanup(&data->mp, 1);
    ibv_dereg_mr(data->mr);
    ibv_exp_free_dm(data->dm);
}
#endif

#if IBV_HW_TM
ucs_status_t uct_rc_mlx5_init_rx_tm(uct_rc_mlx5_iface_common_t *iface,
                                    const uct_rc_mlx5_iface_common_config_t *config,
                                    struct ibv_exp_create_srq_attr *srq_init_attr,
                                    unsigned rndv_hdr_len,
                                    unsigned max_cancel_sync_ops)
{
    uct_ib_md_t *md       = uct_ib_iface_md(&iface->super.super);
    unsigned tmh_hdrs_len = sizeof(struct ibv_tmh) + rndv_hdr_len;

    iface->tm.eager_desc.super.cb = uct_rc_mlx5_release_desc;
    iface->tm.eager_desc.offset   = sizeof(struct ibv_tmh)
                                    - sizeof(uct_rc_mlx5_hdr_t)
                                    + iface->super.super.config.rx_headroom_offset;

    iface->tm.rndv_desc.super.cb  = uct_rc_mlx5_release_desc;
    iface->tm.rndv_desc.offset    = iface->tm.eager_desc.offset + rndv_hdr_len;

    ucs_assert(IBV_DEVICE_TM_CAPS(&md->dev, max_rndv_hdr_size) >= tmh_hdrs_len);
    iface->tm.max_rndv_data       = IBV_DEVICE_TM_CAPS(&md->dev, max_rndv_hdr_size) -
                                    tmh_hdrs_len;

    /* Init ptr array to store completions of RNDV operations. Index in
     * ptr_array is used as operation ID and is passed in "app_context"
     * of TM header. */
    ucs_ptr_array_init(&iface->tm.rndv_comps, 0, "rm_rndv_completions");

#if HAVE_DECL_IBV_EXP_CREATE_SRQ
    /* Create TM-capable XRQ */
    srq_init_attr->base.attr.max_sge   = 1;
    srq_init_attr->base.attr.max_wr    = ucs_max(IBV_DEVICE_MIN_UWQ_POST,
                                                 config->super.super.rx.queue_len);
    srq_init_attr->base.attr.srq_limit = 0;
    srq_init_attr->base.srq_context    = iface;
    srq_init_attr->srq_type            = IBV_EXP_SRQT_TAG_MATCHING;
    srq_init_attr->pd                  = md->pd;
    srq_init_attr->cq                  = iface->super.super.cq[UCT_IB_DIR_RX];
    srq_init_attr->tm_cap.max_num_tags = iface->tm.num_tags;

    /* 2 ops for each tag (ADD + DEL) and extra ops for SYNC.
     * There can be up to "max_cancel_sync_ops" SYNC ops during cancellation.
     * Also we assume that there can be up to two pending SYNC ops during
     * unexpected messages flow. */
    iface->tm.cmd_qp_len = (2 * iface->tm.num_tags) + max_cancel_sync_ops + 2;
    srq_init_attr->tm_cap.max_ops = iface->tm.cmd_qp_len;
    srq_init_attr->comp_mask     |= IBV_EXP_CREATE_SRQ_CQ |
                                    IBV_EXP_CREATE_SRQ_TM;

    iface->super.rx.srq.srq = ibv_exp_create_srq(md->dev.ibv_context, srq_init_attr);
    if (iface->super.rx.srq.srq == NULL) {
        ucs_error("ibv_exp_create_srq(device=%s) failed: %m",
                  uct_ib_device_name(&md->dev));
        return UCS_ERR_IO_ERROR;
    }

    iface->super.rx.srq.quota = srq_init_attr->base.attr.max_wr;
#elif HAVE_DECL_IBV_CREATE_SRQ_EX
    srq_init_attr->attr.max_sge        = 1;
    srq_init_attr->attr.max_wr         = ucs_max(IBV_DEVICE_MIN_UWQ_POST,
                                                 config->super.super.rx.queue_len);
    srq_init_attr->attr.srq_limit      = 0;
    srq_init_attr->srq_context         = iface;
    srq_init_attr->srq_type            = IBV_SRQT_TM;
    srq_init_attr->pd                  = md->pd;
    srq_init_attr->cq                  = iface->super.super.cq[UCT_IB_DIR_RX];
    srq_init_attr->tm_cap.max_num_tags = iface->tm.num_tags;

    /* 2 ops for each tag (ADD + DEL) and extra ops for SYNC.
     * There can be up to "max_cancel_sync_ops" SYNC ops during cancellation.
     * Also we assume that there can be up to two pending SYNC ops during
     * unexpected messages flow. */
    iface->tm.cmd_qp_len = (2 * iface->tm.num_tags) + max_cancel_sync_ops + 2;
    srq_init_attr->tm_cap.max_ops = iface->tm.cmd_qp_len;
    srq_init_attr->comp_mask     |= IBV_SRQ_INIT_ATTR_TYPE |
                                    IBV_SRQ_INIT_ATTR_PD |
                                    IBV_SRQ_INIT_ATTR_CQ |
                                    IBV_SRQ_INIT_ATTR_TM;

    iface->super.rx.srq.srq = ibv_create_srq_ex(md->dev.ibv_context, srq_init_attr);
    if (iface->super.rx.srq.srq == NULL) {
        ucs_error("ibv_create_srq_ex(device=%s) failed: %m",
                  uct_ib_device_name(&md->dev));
        return UCS_ERR_IO_ERROR;
    }

    iface->super.rx.srq.quota = srq_init_attr->attr.max_wr;
#endif

    ucs_debug("Tag Matching enabled: tag list size %d", iface->tm.num_tags);
    return UCS_OK;
}
#endif

void uct_rc_mlx5_tag_cleanup(uct_rc_mlx5_iface_common_t *iface)
{
#if IBV_HW_TM
    if (UCT_RC_MLX5_TM_ENABLED(iface)) {
        ucs_ptr_array_cleanup(&iface->tm.rndv_comps);
        UCS_STATS_NODE_FREE(iface->tm.stats);
    }
#endif
}

static void uct_rc_mlx5_tag_query(uct_rc_mlx5_iface_common_t *iface,
                                  uct_iface_attr_t *iface_attr,
                                  size_t max_inline, size_t max_iov)
{
#if IBV_HW_TM
    unsigned eager_hdr_size = sizeof(struct ibv_tmh);
    struct ibv_exp_port_attr* port_attr;

    if (!UCT_RC_MLX5_TM_ENABLED(iface)) {
        return;
    }

    iface_attr->cap.flags |= UCT_IFACE_FLAG_TAG_EAGER_BCOPY |
                             UCT_IFACE_FLAG_TAG_EAGER_ZCOPY |
                             UCT_IFACE_FLAG_TAG_RNDV_ZCOPY;

    if (max_inline >= eager_hdr_size) {
        iface_attr->cap.tag.eager.max_short = max_inline - eager_hdr_size;
        iface_attr->cap.flags              |= UCT_IFACE_FLAG_TAG_EAGER_SHORT;
    }

    iface_attr->cap.tag.eager.max_bcopy = iface->super.super.config.seg_size -
                                          eager_hdr_size;
    iface_attr->cap.tag.eager.max_zcopy = iface->super.super.config.seg_size -
                                          eager_hdr_size;
    iface_attr->cap.tag.eager.max_iov   = max_iov;

    port_attr = uct_ib_iface_port_attr(&iface->super.super);
    iface_attr->cap.tag.rndv.max_zcopy  = port_attr->max_msg_sz;

    /* TMH can carry 2 additional bytes of private data */
    iface_attr->cap.tag.rndv.max_hdr    = iface->tm.max_rndv_data +
                                          UCT_RC_MLX5_TMH_PRIV_LEN;
    iface_attr->cap.tag.rndv.max_iov    = 1;

    iface_attr->cap.tag.recv.max_zcopy       = port_attr->max_msg_sz;
    iface_attr->cap.tag.recv.max_iov         = 1;
    iface_attr->cap.tag.recv.min_recv        = 0;
    iface_attr->cap.tag.recv.max_outstanding = iface->tm.num_tags;
#endif
}

ucs_status_t
uct_rc_mlx5_iface_common_dm_init(uct_rc_mlx5_iface_common_t *iface,
                                 uct_rc_iface_t *rc_iface,
                                 const uct_ib_mlx5_iface_config_t *mlx5_config)
{
#if HAVE_IBV_EXP_DM
    if ((mlx5_config->dm.seg_len * mlx5_config->dm.count) == 0) {
        goto fallback;
    }

    iface->dm.dm = uct_worker_tl_data_get(iface->super.super.super.worker,
                                          UCT_IB_MLX5_WORKER_DM_KEY,
                                          uct_mlx5_dm_data_t,
                                          uct_rc_mlx5_iface_common_dm_device_cmp,
                                          uct_rc_mlx5_iface_common_dm_tl_init,
                                          &iface->super, mlx5_config);
    if (UCS_PTR_IS_ERR(iface->dm.dm)) {
        goto fallback;
    }

    ucs_assert(iface->dm.dm->dm != NULL);
    iface->dm.seg_len = iface->dm.dm->seg_len;
    return UCS_OK;

fallback:
    iface->dm.dm = NULL;
#endif
    return UCS_OK;
}

void uct_rc_mlx5_iface_common_dm_cleanup(uct_rc_mlx5_iface_common_t *iface)
{
#if HAVE_IBV_EXP_DM
    if (iface->dm.dm) {
        uct_worker_tl_data_put(iface->dm.dm, uct_rc_mlx5_iface_common_dm_tl_cleanup);
    }
#endif
}

void uct_rc_mlx5_iface_common_query(uct_ib_iface_t *ib_iface,
                                    uct_iface_attr_t *iface_attr,
                                    size_t max_inline, size_t av_size)
{
    uct_rc_mlx5_iface_common_t *iface = ucs_derived_of(ib_iface,
                                                       uct_rc_mlx5_iface_common_t);
    uct_ib_device_t *dev = uct_ib_iface_device(ib_iface);

    /* Atomics */
    iface_attr->cap.flags        |= UCT_IFACE_FLAG_ERRHANDLE_ZCOPY_BUF |
                                    UCT_IFACE_FLAG_ERRHANDLE_REMOTE_MEM;

    if (iface->super.config.fence) {
        if (dev->pci_fadd_arg_sizes & sizeof(uint64_t)) {
            iface_attr->cap.atomic64.op_flags  |= UCS_BIT(UCT_ATOMIC_OP_ADD);
            iface_attr->cap.atomic64.fop_flags |= UCS_BIT(UCT_ATOMIC_OP_ADD);
        }
        if (dev->pci_cswap_arg_sizes & sizeof(uint64_t)) {
            iface_attr->cap.atomic64.fop_flags |= UCS_BIT(UCT_ATOMIC_OP_CSWAP);
        }

        if (dev->pci_fadd_arg_sizes & sizeof(uint32_t)) {
            iface_attr->cap.atomic32.op_flags  |= UCS_BIT(UCT_ATOMIC_OP_ADD);
            iface_attr->cap.atomic32.fop_flags |= UCS_BIT(UCT_ATOMIC_OP_ADD);
        }
        if (dev->pci_cswap_arg_sizes & sizeof(uint32_t)) {
            iface_attr->cap.atomic32.fop_flags |= UCS_BIT(UCT_ATOMIC_OP_CSWAP);
        }
        iface_attr->cap.flags                  |= UCT_IFACE_FLAG_ATOMIC_CPU;
    } else {
        if (dev->atomic_arg_sizes & sizeof(uint64_t)) {
            iface_attr->cap.atomic64.op_flags  |= UCS_BIT(UCT_ATOMIC_OP_ADD);
            iface_attr->cap.atomic64.fop_flags |= UCS_BIT(UCT_ATOMIC_OP_ADD)  |
                UCS_BIT(UCT_ATOMIC_OP_CSWAP);

            iface_attr->cap.flags              |= UCT_IFACE_FLAG_ATOMIC_DEVICE;
        }

        if (dev->ext_atomic_arg_sizes & sizeof(uint64_t)) {
            iface_attr->cap.atomic64.op_flags  |= UCS_BIT(UCT_ATOMIC_OP_AND)  |
                UCS_BIT(UCT_ATOMIC_OP_OR)   |
                UCS_BIT(UCT_ATOMIC_OP_XOR);
            iface_attr->cap.atomic64.fop_flags |= UCS_BIT(UCT_ATOMIC_OP_AND)  |
                UCS_BIT(UCT_ATOMIC_OP_OR)   |
                UCS_BIT(UCT_ATOMIC_OP_XOR)  |
                UCS_BIT(UCT_ATOMIC_OP_SWAP);
            iface_attr->cap.flags              |= UCT_IFACE_FLAG_ATOMIC_DEVICE;
        }

        if (dev->ext_atomic_arg_sizes & sizeof(uint32_t)) {
            iface_attr->cap.atomic32.op_flags  |= UCS_BIT(UCT_ATOMIC_OP_ADD)  |
                UCS_BIT(UCT_ATOMIC_OP_AND)  |
                UCS_BIT(UCT_ATOMIC_OP_OR)   |
                UCS_BIT(UCT_ATOMIC_OP_XOR);
            iface_attr->cap.atomic32.fop_flags |= UCS_BIT(UCT_ATOMIC_OP_ADD)  |
                UCS_BIT(UCT_ATOMIC_OP_AND)  |
                UCS_BIT(UCT_ATOMIC_OP_OR)   |
                UCS_BIT(UCT_ATOMIC_OP_XOR)  |
                UCS_BIT(UCT_ATOMIC_OP_SWAP) |
                UCS_BIT(UCT_ATOMIC_OP_CSWAP);
            iface_attr->cap.flags              |= UCT_IFACE_FLAG_ATOMIC_DEVICE;
        }
    }

    /* Software overhead */
    iface_attr->overhead          = 40e-9;

    /* Tag Offload */
    uct_rc_mlx5_tag_query(iface, iface_attr, max_inline,
                          UCT_RC_MLX5_TM_EAGER_ZCOPY_MAX_IOV(av_size));
}

void uct_rc_mlx5_iface_common_update_cqs_ci(uct_rc_mlx5_iface_common_t *iface,
                                            uct_ib_iface_t *ib_iface)
{
#if !HAVE_DECL_MLX5DV_INIT_OBJ
    uct_ib_mlx5_update_cq_ci(ib_iface->cq[UCT_IB_DIR_TX], iface->cq[UCT_IB_DIR_TX].cq_ci);
    uct_ib_mlx5_update_cq_ci(ib_iface->cq[UCT_IB_DIR_RX], iface->cq[UCT_IB_DIR_RX].cq_ci);
#endif
}

void uct_rc_mlx5_iface_common_sync_cqs_ci(uct_rc_mlx5_iface_common_t *iface,
                                          uct_ib_iface_t *ib_iface)
{
#if !HAVE_DECL_MLX5DV_INIT_OBJ
    iface->cq[UCT_IB_DIR_TX].cq_ci = uct_ib_mlx5_get_cq_ci(ib_iface->cq[UCT_IB_DIR_TX]);
    iface->cq[UCT_IB_DIR_RX].cq_ci = uct_ib_mlx5_get_cq_ci(ib_iface->cq[UCT_IB_DIR_RX]);
#endif
}

int uct_rc_mlx5_iface_commom_clean(uct_ib_mlx5_cq_t *mlx5_cq,
                                   uct_ib_mlx5_srq_t *srq, uint32_t qpn)
{
    const size_t cqe_sz       = 1ul << mlx5_cq->cqe_size_log;
    struct mlx5_cqe64 *cqe, *dest;
    uct_ib_mlx5_srq_seg_t *seg;
    unsigned pi, idx;
    uint8_t owner_bit;
    int nfreed;

    pi = mlx5_cq->cq_ci;
    for (;;) {
        cqe = uct_ib_mlx5_get_cqe(mlx5_cq, pi);
        if (uct_ib_mlx5_cqe_is_hw_owned(cqe->op_own, pi, mlx5_cq->cq_length)) {
            break;
        }

        ucs_assert((cqe->op_own >> 4) != MLX5_CQE_INVALID);

        ++pi;
        if (pi == (mlx5_cq->cq_ci + mlx5_cq->cq_length - 1)) {
            break;
        }
    }

    ucs_memory_cpu_load_fence();

    /* Remove CQEs of the destroyed QP, so the driver would not see them and try
     * to remove them itself, creating a mess with the free-list.
     */
    nfreed = 0;
    while ((int)--pi - (int)mlx5_cq->cq_ci >= 0) {
        cqe = uct_ib_mlx5_get_cqe(mlx5_cq, pi);
        if ((ntohl(cqe->sop_drop_qpn) & UCS_MASK(UCT_IB_QPN_ORDER)) == qpn) {
            idx = ntohs(cqe->wqe_counter);
            if (srq) {
                seg = uct_ib_mlx5_srq_get_wqe(srq, idx);
                seg->srq.free = 1;
                ucs_trace("cq %p: freed srq seg[%d] of qpn 0x%x",
                          mlx5_cq, idx, qpn);
            }
            ++nfreed;
        } else if (nfreed) {
            dest = uct_ib_mlx5_get_cqe(mlx5_cq, pi + nfreed);
            owner_bit = dest->op_own & MLX5_CQE_OWNER_MASK;
            memcpy((void*)(dest + 1) - cqe_sz, (void*)(cqe + 1) - cqe_sz, cqe_sz);
            dest->op_own = (dest->op_own & ~MLX5_CQE_OWNER_MASK) | owner_bit;
        }
    }

    mlx5_cq->cq_ci             += nfreed;

    return nfreed;
<<<<<<< HEAD
=======
}

ucs_status_t uct_rc_mlx5_iface_fence(uct_iface_h tl_iface, unsigned flags)
{
    uct_rc_mlx5_iface_common_t *iface = ucs_derived_of(tl_iface, uct_rc_mlx5_iface_common_t);
    uct_ib_md_t *md = uct_ib_iface_md(&iface->super.super);

    if (md->dev.pci_fadd_arg_sizes || md->dev.pci_cswap_arg_sizes) {
        iface->tx.next_fm = UCT_IB_MLX5_WQE_CTRL_FENCE_ATOMIC;
        iface->tx.fence_beat++;
    }

    UCT_TL_IFACE_STAT_FENCE(&iface->super.super.super);
    return UCS_OK;
}

ucs_status_t uct_rc_mlx5_init_res_domain(uct_ib_iface_t *ib_iface)
{
    uct_rc_mlx5_iface_common_t *iface = ucs_derived_of(ib_iface, uct_rc_mlx5_iface_common_t);

    return uct_ib_mlx5_iface_init_res_domain(ib_iface, &iface->mlx5_common);
}

void uct_rc_mlx5_cleanup_res_domain(uct_ib_iface_t *ib_iface)
{
    uct_rc_mlx5_iface_common_t *iface = ucs_derived_of(ib_iface, uct_rc_mlx5_iface_common_t);

    uct_ib_mlx5_iface_cleanup_res_domain(&iface->mlx5_common);
>>>>>>> ae54d52c
}<|MERGE_RESOLUTION|>--- conflicted
+++ resolved
@@ -828,22 +828,6 @@
     mlx5_cq->cq_ci             += nfreed;
 
     return nfreed;
-<<<<<<< HEAD
-=======
-}
-
-ucs_status_t uct_rc_mlx5_iface_fence(uct_iface_h tl_iface, unsigned flags)
-{
-    uct_rc_mlx5_iface_common_t *iface = ucs_derived_of(tl_iface, uct_rc_mlx5_iface_common_t);
-    uct_ib_md_t *md = uct_ib_iface_md(&iface->super.super);
-
-    if (md->dev.pci_fadd_arg_sizes || md->dev.pci_cswap_arg_sizes) {
-        iface->tx.next_fm = UCT_IB_MLX5_WQE_CTRL_FENCE_ATOMIC;
-        iface->tx.fence_beat++;
-    }
-
-    UCT_TL_IFACE_STAT_FENCE(&iface->super.super.super);
-    return UCS_OK;
 }
 
 ucs_status_t uct_rc_mlx5_init_res_domain(uct_ib_iface_t *ib_iface)
@@ -858,5 +842,4 @@
     uct_rc_mlx5_iface_common_t *iface = ucs_derived_of(ib_iface, uct_rc_mlx5_iface_common_t);
 
     uct_ib_mlx5_iface_cleanup_res_domain(&iface->mlx5_common);
->>>>>>> ae54d52c
 }