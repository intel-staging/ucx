--- conflicted
+++ resolved
@@ -1127,20 +1127,9 @@
      * - not in async progress
      * - there are no high priority pending control messages
      */
-<<<<<<< HEAD
     allow_callback = !in_async_progress ||
                      (uct_ud_pending_req_priv(req)->flags & UCT_CB_FLAG_ASYNC);
-    if (allow_callback &&
-        (uct_ud_ep_ctl_op_check_ex(ep, UCT_UD_EP_OP_CTL_LOW_PRIO) ||
-         !uct_ud_ep_ctl_op_isany(ep))) {
-=======
-    if (!in_async_progress && !uct_ud_ep_ctl_op_check(ep, UCT_UD_EP_OP_CTL_HI_PRIO)) {
-        uct_pending_req_t *req;
-        ucs_status_t status;
-
-        req = ucs_container_of(elem, uct_pending_req_t, priv);
->>>>>>> 62c4665c
-
+    if (allow_callback && !uct_ud_ep_ctl_op_check(ep, UCT_UD_EP_OP_CTL_HI_PRIO)) {
         ucs_assert(!(ep->flags & UCT_UD_EP_FLAG_IN_PENDING));
         ep->flags |= UCT_UD_EP_FLAG_IN_PENDING;
         async_before_pending = iface->tx.async_before_pending;
