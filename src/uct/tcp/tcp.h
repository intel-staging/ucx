/**
 * Copyright (C) Mellanox Technologies Ltd. 2001-2019.  ALL RIGHTS RESERVED.
 * See file LICENSE for terms.
 */

#ifndef UCT_TCP_MD_H
#define UCT_TCP_MD_H

#include <uct/base/uct_md.h>
#include <ucs/sys/sock.h>
<<<<<<< HEAD
#include <ucs/sys/string.h>
#include <ucs/datastruct/khash.h>
#include <ucs/algorithm/crc.h>

=======
#include <ucs/sys/event_set.h>
>>>>>>> 0a3bcffe
#include <net/if.h>

#define UCT_TCP_NAME                "tcp"

/* How many events to wait for in epoll_wait */
#define UCT_TCP_MAX_EVENTS          16

/* How long should be string to keep [%s:%s] string
 * where %s value can be -/Tx/Rx */
#define UCT_TCP_EP_CTX_CAPS_STR_MAX 8

/**
 * TCP context type
 */
typedef enum uct_tcp_ep_ctx_type {
    UCT_TCP_EP_CTX_TYPE_TX,
    UCT_TCP_EP_CTX_TYPE_RX
} uct_tcp_ep_ctx_type_t;


/**
 * TCP endpoint connection state
 */
typedef enum uct_tcp_ep_conn_state {
    UCT_TCP_EP_CONN_STATE_CLOSED,
    UCT_TCP_EP_CONN_STATE_CONNECTING,
    UCT_TCP_EP_CONN_STATE_ACCEPTING,
    UCT_TCP_EP_CONN_STATE_WAITING_ACK,
    UCT_TCP_EP_CONN_STATE_CONNECTED
} uct_tcp_ep_conn_state_t;

/* Forward declaration */
typedef struct uct_tcp_ep uct_tcp_ep_t;

typedef unsigned (*uct_tcp_ep_progress_t)(uct_tcp_ep_t *ep);

static inline int uct_tcp_khash_sockaddr_equal(struct sockaddr_in sa1,
                                               struct sockaddr_in sa2)
{
    ucs_status_t status;
    int cmp;

    cmp = ucs_sockaddr_cmp((const struct sockaddr*)&sa1,
                           (const struct sockaddr*)&sa2,
                           &status);
    ucs_assert(status == UCS_OK);
    return (cmp == 0);
}

static inline uint32_t uct_tcp_khash_sockaddr_hash(struct sockaddr_in sa)
{
    ucs_status_t UCS_V_UNUSED status;
    size_t addr_size;

    status = ucs_sockaddr_sizeof((const struct sockaddr*)&sa,
                                 &addr_size);
    ucs_assert(status == UCS_OK);
    return ucs_crc32(0, (const void *)&sa, addr_size);
}

KHASH_INIT(uct_tcp_cm_eps, struct sockaddr_in, ucs_list_link_t*,
           1, uct_tcp_khash_sockaddr_hash, uct_tcp_khash_sockaddr_equal);


/**
 * TCP Connection Manager state
 */
typedef struct uct_tcp_cm_state {
    const char            *name;       /* CM state name */
    uct_tcp_ep_progress_t tx_progress; /* TX progress function */
} uct_tcp_cm_state_t;


/**
 * TCP Connection Manager event
 */
typedef enum uct_tcp_cm_conn_event {
    UCT_TCP_CM_CONN_REQ          = UCS_BIT(0),
    UCT_TCP_CM_CONN_ACK          = UCS_BIT(1),
    UCT_TCP_CM_CONN_ACK_WITH_REQ = UCT_TCP_CM_CONN_REQ | UCT_TCP_CM_CONN_ACK,
} uct_tcp_cm_conn_event_t;


/**
 * TCP connection request packet
 */
typedef struct uct_tcp_cm_conn_req_pkt {
    uct_tcp_cm_conn_event_t       event;
    struct sockaddr_in            iface_addr;
} UCS_S_PACKED uct_tcp_cm_conn_req_pkt_t;


/**
 * TCP active message header
 */
typedef struct uct_tcp_am_hdr {
    uint8_t                       am_id;
    uint32_t                      length;
} UCS_S_PACKED uct_tcp_am_hdr_t;


/**
 * TCP endpoint communication context
 */
typedef struct uct_tcp_ep_ctx {
    void                          *buf;      /* Partial send/recv data */
    size_t                        length;    /* How much data in the buffer */
    size_t                        offset;    /* Next offset to send/recv */
} uct_tcp_ep_ctx_t;


/**
 * TCP endpoint
 */
struct uct_tcp_ep {
    uct_base_ep_t                 super;
    uint8_t                       ctx_caps;    /* Which contexts are supported */
    int                           fd;          /* Socket file descriptor */
    uct_tcp_ep_conn_state_t       conn_state;  /* State of connection with peer */
    int                           events;      /* Current notifications */
    uct_tcp_ep_ctx_t              tx;          /* TX resources */
    uct_tcp_ep_ctx_t              rx;          /* RX resources */
    struct sockaddr_in            peer_addr;   /* Remote iface addr */
    ucs_queue_head_t              pending_q;   /* Pending operations */
    ucs_list_link_t               list;
};


/**
 * TCP interface
 */
typedef struct uct_tcp_iface {
    uct_base_iface_t              super;             /* Parent class */
    int                           listen_fd;         /* Server socket */
    khash_t(uct_tcp_cm_eps)       ep_cm_map;         /* Map of endpoints that don't
                                                      * have one of the context cap */
    ucs_list_link_t               ep_list;           /* List of endpoints */
    char                          if_name[IFNAMSIZ]; /* Network interface name */
    ucs_sys_event_set_t           *event_set;        /* Event set identifier */
    ucs_mpool_t                   tx_mpool;          /* TX memory pool */
    ucs_mpool_t                   rx_mpool;          /* RX memory pool */
    size_t                        seg_size;          /* AM buffer size */
    size_t                        outstanding;       /* How much data in the EP send buffers
                                                      * + how many non-blocking connections
                                                      * are in progress */

    struct {
        struct sockaddr_in        ifaddr;            /* Network address */
        struct sockaddr_in        netmask;           /* Network address mask */
        int                       prefer_default;    /* Prefer default gateway */
        unsigned                  max_poll;          /* Number of events to poll per socket*/
    } config;

    struct {
        int                       nodelay;           /* TCP_NODELAY */
        size_t                    sndbuf;            /* SO_SNDBUF */
        size_t                    rcvbuf;            /* SO_RCVBUF */
    } sockopt;
} uct_tcp_iface_t;


/**
 * TCP interface configuration
 */
typedef struct uct_tcp_iface_config {
    uct_iface_config_t            super;
    size_t                        seg_size;
    int                           prefer_default;
    unsigned                      max_poll;
    int                           sockopt_nodelay;
    size_t                        sockopt_sndbuf;
    size_t                        sockopt_rcvbuf;
    uct_iface_mpool_config_t      tx_mpool;
    uct_iface_mpool_config_t      rx_mpool;
} uct_tcp_iface_config_t;


extern uct_md_component_t uct_tcp_md;
extern const char *uct_tcp_address_type_names[];
extern const uct_tcp_cm_state_t uct_tcp_ep_cm_state[];

ucs_status_t uct_tcp_netif_caps(const char *if_name, double *latency_p,
                                double *bandwidth_p);

ucs_status_t uct_tcp_netif_inaddr(const char *if_name, struct sockaddr_in *ifaddr,
                                  struct sockaddr_in *netmask);

ucs_status_t uct_tcp_netif_is_default(const char *if_name, int *result_p);

int uct_tcp_sockaddr_cmp(const struct sockaddr *sa1,
                         const struct sockaddr *sa2);

ucs_status_t uct_tcp_iface_set_sockopt(uct_tcp_iface_t *iface, int fd);

void uct_tcp_iface_outstanding_inc(uct_tcp_iface_t *iface);

void uct_tcp_iface_outstanding_dec(uct_tcp_iface_t *iface);

void uct_tcp_iface_add_ep(uct_tcp_ep_t *ep);

void uct_tcp_iface_remove_ep(uct_tcp_ep_t *ep);

ucs_status_t uct_tcp_ep_init(uct_tcp_iface_t *iface, int fd,
                             const struct sockaddr_in *dest_addr,
                             uct_tcp_ep_t **ep_p);

ucs_status_t uct_tcp_ep_create(const uct_ep_params_t *params,
                               uct_ep_h *ep_p);

const char *uct_tcp_ep_ctx_caps_str(uint8_t ep_ctx_caps, char *str_buffer);

void uct_tcp_ep_change_ctx_caps(uct_tcp_ep_t *ep, uint8_t new_caps);

ucs_status_t uct_tcp_ep_add_ctx_cap(uct_tcp_ep_t *ep,
                                    uct_tcp_ep_ctx_type_t cap);

ucs_status_t uct_tcp_ep_remove_ctx_cap(uct_tcp_ep_t *ep,
                                       uct_tcp_ep_ctx_type_t cap);

ucs_status_t uct_tcp_ep_move_ctx_cap(uct_tcp_ep_t *from_ep, uct_tcp_ep_t *to_ep,
                                     uct_tcp_ep_ctx_type_t ctx_cap);

void uct_tcp_ep_destroy_internal(uct_ep_h tl_ep);

void uct_tcp_ep_destroy(uct_ep_h tl_ep);

void uct_tcp_ep_set_failed(uct_tcp_ep_t *ep);

unsigned uct_tcp_ep_is_self(const uct_tcp_ep_t *ep);

void uct_tcp_ep_remove(uct_tcp_iface_t *iface, uct_tcp_ep_t *ep);

void uct_tcp_ep_add(uct_tcp_iface_t *iface, uct_tcp_ep_t *ep);

unsigned uct_tcp_ep_progress_rx(uct_tcp_ep_t *ep);

void uct_tcp_ep_mod_events(uct_tcp_ep_t *ep, int add, int remove);

void uct_tcp_ep_pending_queue_dispatch(uct_tcp_ep_t *ep);

ucs_status_t uct_tcp_ep_am_short(uct_ep_h uct_ep, uint8_t am_id, uint64_t header,
                                 const void *payload, unsigned length);

ssize_t uct_tcp_ep_am_bcopy(uct_ep_h uct_ep, uint8_t am_id,
                            uct_pack_callback_t pack_cb, void *arg,
                            unsigned flags);

ucs_status_t uct_tcp_ep_pending_add(uct_ep_h tl_ep, uct_pending_req_t *req,
                                    unsigned flags);

void uct_tcp_ep_pending_purge(uct_ep_h tl_ep, uct_pending_purge_callback_t cb,
                              void *arg);

ucs_status_t uct_tcp_ep_flush(uct_ep_h tl_ep, unsigned flags,
                              uct_completion_t *comp);

ucs_status_t uct_tcp_cm_send_event(uct_tcp_ep_t *ep, uct_tcp_cm_conn_event_t event);

unsigned uct_tcp_cm_handle_conn_pkt(uct_tcp_ep_t **ep, void *pkt, uint32_t length);

unsigned uct_tcp_cm_conn_progress(uct_tcp_ep_t *ep);

uct_tcp_ep_conn_state_t
uct_tcp_cm_set_conn_state(uct_tcp_ep_t *ep,
                          uct_tcp_ep_conn_state_t new_conn_state);

void uct_tcp_cm_change_conn_state(uct_tcp_ep_t *ep,
                                  uct_tcp_ep_conn_state_t new_conn_state);

ucs_status_t uct_tcp_cm_add_ep(uct_tcp_iface_t *iface, uct_tcp_ep_t *ep);

void uct_tcp_cm_remove_ep(uct_tcp_iface_t *iface, uct_tcp_ep_t *ep);

uct_tcp_ep_t *uct_tcp_cm_search_ep(uct_tcp_iface_t *iface,
                                   const struct sockaddr_in *peer_addr,
                                   uct_tcp_ep_ctx_type_t with_ctx_type);

void uct_tcp_cm_purge_ep(uct_tcp_ep_t *ep);

ucs_status_t uct_tcp_cm_handle_incoming_conn(uct_tcp_iface_t *iface,
                                             const struct sockaddr_in *peer_addr,
                                             int fd);

ucs_status_t uct_tcp_cm_conn_start(uct_tcp_ep_t *ep);

static inline unsigned uct_tcp_ep_progress_tx(uct_tcp_ep_t *ep)
{
    return uct_tcp_ep_cm_state[ep->conn_state].tx_progress(ep);
}


#endif<|MERGE_RESOLUTION|>--- conflicted
+++ resolved
@@ -8,14 +8,11 @@
 
 #include <uct/base/uct_md.h>
 #include <ucs/sys/sock.h>
-<<<<<<< HEAD
 #include <ucs/sys/string.h>
 #include <ucs/datastruct/khash.h>
 #include <ucs/algorithm/crc.h>
-
-=======
 #include <ucs/sys/event_set.h>
->>>>>>> 0a3bcffe
+
 #include <net/if.h>
 
 #define UCT_TCP_NAME                "tcp"
